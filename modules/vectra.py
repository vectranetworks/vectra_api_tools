--- conflicted
+++ resolved
@@ -2559,23 +2559,147 @@
         }
         return self._request(method='post', url=f'{self.url}/settings/aws_connectors',json=payload)
 
-<<<<<<< HEAD
-
-class VectraClientV3(VectraClientV2_2):
-
-    def __init__(self, url=None, client_id=None, client_secret=None, verify=False):
-=======
+
 class VectraClientV2_4(VectraClientV2_2):
 
     def __init__(self, url=None, token=None, verify=False):
->>>>>>> d13c5eff
         """
         Initialize Vectra client
         :param url: IP or hostname of Vectra brain (ex https://www.example.com) - required
         :param token: API token for authentication when using API v2*
         :param verify: Verify SSL (default: False) - optional
         """
-<<<<<<< HEAD
+        super().__init__(url=url, token=token, verify=verify)
+        # Remove potential trailing slash
+        url = VectraClient._remove_trailing_slashes(url)
+        self.url = f'{url}/api/v2.4'
+        self.version = 2.4
+
+    @staticmethod
+    def _generate_group_params(args):
+        """
+        Generate query parameters for groups based on provided args
+        :param args: dict of keys to generate query params
+        :rtype: dict
+        """
+        params = {}
+        valid_keys = ['account_ids', 'account_names','description', 'domains', 'host_ids', 'host_names', 'importance', 
+                      'ips', 'last_modified_by', 'last_modified_timestamp', 'name', 'page', 'page_size', 'type']
+        for k, v in args.items():
+            if k in valid_keys:
+                if v is not None: 
+                    if k == 'importance' and v not in ["high", "medium", "low", "never_prioritize"]:
+                        raise ValueError('importance is an invalid value, must be in ["high", "medium", "low", or "never_prioritize"]')
+                    else:
+                        params[k] = v
+            else:
+                raise ValueError(f'argument {str(k)} is an invalid group query parameter')
+        return params
+
+    def get_all_groups(self, **kwargs):
+        """
+        Generator to retrieve all groups - all parameters are optional
+        :param account_ids: search for groups containing those account IDs (list)
+        :param account_names: search for groups containing those account names (list)
+        :param description: description of groups to search
+        :param domains: search for groups containing those domains (list)
+        :param host_ids: search for groups containing those host IDs (list)
+        :param host_names: search for groups containing those hosts (list)
+        :param importance: search for groups of this specific importance (One of "high", "medium", "low", or "never_prioritize")
+        :param ips: search for groups containing those IPs (list)
+        :param last_modified_by: username of last person to modify this group
+        :param last_modified_timestamp: timestamp of last modification of group (datetime)
+        :param name: name of groups to search
+        :param page: page number to return (int) TODO check
+        :param page_size: number of object to return in repsonse (int) TODO check
+        :param type: type of group to search (domain/host/ip)
+        """
+        resp = self._request(method='get', url=f'{self.url}/groups', params=self._generate_group_params(kwargs))
+        yield resp
+        while resp.json()['next']:
+            resp = self._request(method='get', url=resp.json()['next'])
+            yield resp
+
+    def create_group(self, name=None, description='', type=None, members=[]):
+        """
+        Create group
+        :param name: name of the group to create
+        :param description: description of the group
+        :param type: type of the group to create (account/domain/host/ip)
+        :param members: list of host ids to add to group
+        :rtype requests.Response:
+        """
+        if not name:
+            raise ValueError("missing required parameter: name")
+        if not type:
+            raise ValueError("missing required parameter: type")
+        if type not in ['account', 'host', 'domain', 'ip']:
+            raise ValueError('parameter type must have value "domain", "ip" or "host"')
+        if not isinstance(members, list):
+            raise TypeError("members must be type: list")
+
+        payload = {
+            "name": name,
+            "description": description,
+            "type": type,
+            "members": members
+        }
+        return self._request(method='post', url=f'{self.url}/groups', json=payload)
+
+    def update_group(self, group_id, name=None, description='', members=[], append=False):
+        """
+        Update group
+        :param group_id: id of group to update
+        :param name: name of group
+        :param description: description of the group
+        :param members: list of members to add to group
+        :param rules: list of rule ids to add to group
+        :param append: set to True if appending to existing list (boolean)
+        """
+        if not isinstance(members, list):
+            raise TypeError("members must be type: list")
+        
+        group = self.get_group_by_id(group_id = group_id).json()
+        try:
+            id = group['id']
+        except KeyError:
+            raise KeyError(f'Group with id {str(group_id)} was not found')
+
+        # Transform existing members into flat list as API returns dicts for host & account groups
+        if append:
+            if group['type'] == 'host':
+                for member in group['members']:
+                    members.append(member['id'])
+            elif group['type'] == 'account':
+                for member in group['members']:
+                    members.append(member['uid'])
+            else:
+                for member in group['members']:
+                    members.append(member['id'])
+        # Ensure members are unique
+        members = list(set(members))
+
+        name = name if name else group['name']
+        description = description if description else group['description']
+
+        payload = {
+            "name": name,
+            "description": description,
+            "members": members
+        }
+        return self._request(method='patch', url=f'{self.url}/groups/{id}', json=payload)
+
+    def delete_group(self, group_id=None):
+        """
+        Delete group
+        :param group_id:
+        detections
+        """
+        return self._request(method='delete', url=f'{self.url}/groups/{group_id}')
+
+class VectraClientV3(VectraClientV2_2):
+
+    def __init__(self, url=None, client_id=None, client_secret=None, verify=False):
         # Remove potential trailing slash
         url = self._remove_trailing_slashes(url)
         # Set endpoint to APIv3
@@ -2843,133 +2967,4 @@
         raise NotImplementedError
 
     def update_user(self):
-        raise NotImplementedError
-=======
-        super().__init__(url=url, token=token, verify=verify)
-        # Remove potential trailing slash
-        url = VectraClient._remove_trailing_slashes(url)
-        self.url = f'{url}/api/v2.4'
-        self.version = 2.4
-
-    @staticmethod
-    def _generate_group_params(args):
-        """
-        Generate query parameters for groups based on provided args
-        :param args: dict of keys to generate query params
-        :rtype: dict
-        """
-        params = {}
-        valid_keys = ['account_ids', 'account_names','description', 'domains', 'host_ids', 'host_names', 'importance', 
-                      'ips', 'last_modified_by', 'last_modified_timestamp', 'name', 'page', 'page_size', 'type']
-        for k, v in args.items():
-            if k in valid_keys:
-                if v is not None: 
-                    if k == 'importance' and v not in ["high", "medium", "low", "never_prioritize"]:
-                        raise ValueError('importance is an invalid value, must be in ["high", "medium", "low", or "never_prioritize"]')
-                    else:
-                        params[k] = v
-            else:
-                raise ValueError(f'argument {str(k)} is an invalid group query parameter')
-        return params
-
-    def get_all_groups(self, **kwargs):
-        """
-        Generator to retrieve all groups - all parameters are optional
-        :param account_ids: search for groups containing those account IDs (list)
-        :param account_names: search for groups containing those account names (list)
-        :param description: description of groups to search
-        :param domains: search for groups containing those domains (list)
-        :param host_ids: search for groups containing those host IDs (list)
-        :param host_names: search for groups containing those hosts (list)
-        :param importance: search for groups of this specific importance (One of "high", "medium", "low", or "never_prioritize")
-        :param ips: search for groups containing those IPs (list)
-        :param last_modified_by: username of last person to modify this group
-        :param last_modified_timestamp: timestamp of last modification of group (datetime)
-        :param name: name of groups to search
-        :param page: page number to return (int) TODO check
-        :param page_size: number of object to return in repsonse (int) TODO check
-        :param type: type of group to search (domain/host/ip)
-        """
-        resp = self._request(method='get', url=f'{self.url}/groups', params=self._generate_group_params(kwargs))
-        yield resp
-        while resp.json()['next']:
-            resp = self._request(method='get', url=resp.json()['next'])
-            yield resp
-
-    def create_group(self, name=None, description='', type=None, members=[]):
-        """
-        Create group
-        :param name: name of the group to create
-        :param description: description of the group
-        :param type: type of the group to create (account/domain/host/ip)
-        :param members: list of host ids to add to group
-        :rtype requests.Response:
-        """
-        if not name:
-            raise ValueError("missing required parameter: name")
-        if not type:
-            raise ValueError("missing required parameter: type")
-        if type not in ['account', 'host', 'domain', 'ip']:
-            raise ValueError('parameter type must have value "domain", "ip" or "host"')
-        if not isinstance(members, list):
-            raise TypeError("members must be type: list")
-
-        payload = {
-            "name": name,
-            "description": description,
-            "type": type,
-            "members": members
-        }
-        return self._request(method='post', url=f'{self.url}/groups', json=payload)
-
-    def update_group(self, group_id, name=None, description='', members=[], append=False):
-        """
-        Update group
-        :param group_id: id of group to update
-        :param name: name of group
-        :param description: description of the group
-        :param members: list of members to add to group
-        :param rules: list of rule ids to add to group
-        :param append: set to True if appending to existing list (boolean)
-        """
-        if not isinstance(members, list):
-            raise TypeError("members must be type: list")
-        
-        group = self.get_group_by_id(group_id = group_id).json()
-        try:
-            id = group['id']
-        except KeyError:
-            raise KeyError(f'Group with id {str(group_id)} was not found')
-
-        # Transform existing members into flat list as API returns dicts for host & account groups
-        if append:
-            if group['type'] == 'host':
-                for member in group['members']:
-                    members.append(member['id'])
-            elif group['type'] == 'account':
-                for member in group['members']:
-                    members.append(member['uid'])
-            else:
-                for member in group['members']:
-                    members.append(member['id'])
-        # Ensure members are unique
-        members = list(set(members))
-
-        name = name if name else group['name']
-        description = description if description else group['description']
-
-        payload = {
-            "name": name,
-            "description": description,
-            "members": members
-        }
-        return self._request(method='patch', url=f'{self.url}/groups/{id}', json=payload)
-
-    def delete_group(self, group_id=None):
-        """
-        Delete group
-        :param group_id:
-        detections
-        """
-        return self._request(method='delete', url=f'{self.url}/groups/{group_id}')
->>>>>>> d13c5eff
+        raise NotImplementedError