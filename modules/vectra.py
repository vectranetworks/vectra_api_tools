import json
import requests
import warnings
import html
import re
import copy
import ipaddress
<<<<<<< HEAD
import os
=======
from urllib3 import disable_warnings, exceptions
>>>>>>> 94cd1fd8

disable_warnings(exceptions.InsecureRequestWarning)
warnings.filterwarnings('always', '.*', PendingDeprecationWarning)


class HTTPException(Exception):
    def __init__(self, response):
        """
        Custom exception class to report possible API errors
        The body is contructed by extracting the API error code from the requests.Response object
        """
        try:
            r = response.json()
            if 'detail' in r:
                detail = r['detail']
            elif 'errors' in r:
                detail = r['errors'][0]['title']
            elif '_meta' in r:
                detail = r['_meta']['message']
            else:
                detail = response.content
        except Exception:
            detail = response.content
        body = f'Status code: {str(response.status_code)} - {detail}'
        super().__init__(body)


class HTTPUnauthorizedException(HTTPException):
     def __init__(self, response):
        super().__init__(response)


class HTTPTooManyRequestsException(HTTPException):
     def __init__(self, response):
        super().__init__(response)


def request_error_handler(func):
        def request_handler(self, *args, **kwargs):
            response = func(self, *args, **kwargs)
            if response.status_code in [200, 201, 204]:
                return response
            elif response.status_code == 401:
                raise HTTPUnauthorizedException(response)
            elif response.status_code == 429:
                raise HTTPTooManyRequestsException(response)
            else:
                raise HTTPException(response)
        return request_handler

def validate_api_v2(func):
    def api_validator(self, *args, **kwargs):
        if self.version >= 2:
            return func(self, *args, **kwargs)
        else:
            raise NotImplementedError('Method only accessible via v2 of API')

    return api_validator

def deprecation(message):
    warnings.warn(message, PendingDeprecationWarning)

def param_deprecation(key):
    message = f'{key} will be deprecated with Vectra API v1 which will be annouced in an upcoming release'
    warnings.warn(message, PendingDeprecationWarning)


class VectraClient(object):

    def __init__(self, url=None, token=None, user=None, password=None, verify=False):
        """
        Initialize Vectra client
        :param url: IP or hostname of Vectra brain (ex https://www.example.com) - required
        :param token: API token for authentication when using API v2*
        :param user: Username to authenticate to Vectra brain when using API v1*
        :param password: Password when using username to authenticate using API v1*
        :param verify: Verify SSL (default: False) - optional
        *Either token or user are required
        """
        self.url = url
        self.verify = verify

        url = VectraClient._remove_trailing_slashes(url)

        if token:
            self.version = 2
            self.url = f'{url}/api/v{self.version}'
            self.headers = {
                'Authorization': "Token " + token.strip(),
                'Content-Type': "application/json",
                'Cache-Control': "no-cache"
            }
        elif user and password:
            self.version = 1
            self.url = f'{url}/api'
            self.auth = (user, password)
            deprecation('Deprecation of the Vectra API v1 will be announced in an upcoming release. Migrate to API v2'
                        ' when possible')
        else:
            raise RuntimeError("At least one form of authentication is required. Please provide a token or username"
                               " and password")

    @staticmethod
    def _remove_trailing_slashes(url):
        if ':/' not in url:
            url = 'https://' + url
        else:
            url = re.sub('^.*://?','https://',url)
        url = url[:-1] if url.endswith('/') else url
        return url

    @request_error_handler
    def _request(self, method, url, **kwargs):
        """
        Do a get request on the provided URL
        This is used by paginated endpoints
        :rtype: requests.Response
        """
        if method not in ['get', 'patch', 'put', 'post', 'delete']:
            raise ValueError('Invalid requests method provided')

        if 'headers' in kwargs.keys():
            headers=kwargs.pop('headers')
        else:
            headers=self.headers

        if self.version >= 2:
            return requests.request(method=method, url=url, headers=headers, verify=self.verify, **kwargs)
        else:
            return requests.request(method=method, url=url, auth=self.auth, verify=self.verify, **kwargs)

    @staticmethod
    def _generate_campaign_params(args):
        """
        Generate query parameters for campaigns based on provided args
        :param args: dict of keys to generate query params
        :rtype: dict
        """
        params = {}
        valid_keys = ['fields', 'dst_ip', 'target_domain', 'state', 'name', 'last_updated_gte',
            'note_modified_timestamp_gte','page', 'page_size']
        for k, v in args.items():
            if k in valid_keys:
                if v is not None: params[k] = v
            else:
                raise ValueError(f'argument {str(k)} is an invalid campaign query parameter')
        return params

    @staticmethod
    def _generate_host_params(args):
        """
        Generate query parameters for hosts based on provided args
        :param args: dict of keys to generate query params
        :rtype: dict
        """
        params = {}
        valid_keys = ['active_traffic', 'all', 'c_score', 'c_score_gte', 'certainty', 'certainty_gte',
            'fields', 'has_active_traffic', 'include_detection_summaries', 'is_key_asset', 'is_targeting_key_asset',
            'key_asset', 'last_detection_timestamp', 'last_source', 'mac_address', 'max_id', 'min_id',
            'name', 'note_modified_timestamp_gte', 'ordering','page', 'page_size', 'privilege_category',
            'privilege_level', 'privilege_level_gte', 'state', 't_score', 't_score_gte', 'tags',
            'targets_key_asset', 'threat', 'threat_gte']
        deprecated_keys = ['c_score', 'c_score_gte', 'key_asset', 't_score', 't_score_gte', 'targets_key_asset']
        for k, v in args.items():
            if k in valid_keys:
                if v is not None: params[k] = v
            else:
                raise ValueError(f'argument {str(k)} is an invalid campaign query parameter')
            if k in deprecated_keys: param_deprecation(k)
        return params

    @staticmethod
    def _generate_host_by_id_params(args):
        """
        Generate query parameters for host based on provided args
        :param args: dict of keys to generate query params
        :rtype: dict
        """
        params = {}
        valid_keys = ['fields', 'include_external', 'include_ldap']
        for k, v in args.items():
            if k in valid_keys:
                if v is not None: params[k] = v
            else:
                raise ValueError(f'argument {str(k)} is an invalid campaign query parameter')
        return params

    @staticmethod
    def _generate_detection_params(args):
        """
        Generate query parameters for detections based on provided args
        :param args: dict of keys to generate query params
        :rtype: dict
        """
        params = {}
        valid_keys = ['c_score', 'c_score_gte', 'category', 'certainty', 'certainty_gte', 'description',
            'detection', 'detection_category', 'detection_type', 'fields', 'host_id', 'is_targeting_key_asset',
            'is_triaged', 'last_timestamp', 'last_timestamp_gte', 'max_id', 'min_id', 'note_modified_timestamp_gte', 'ordering',
            'page', 'page_size', 'src_ip', 'state', 't_score', 't_score_gte', 'tags', 'targets_key_asset',
            'threat', 'threat_gte']
        deprecated_keys = ['c_score', 'c_score_gte', 'category', 'detection', 't_score', 't_score_gte', 'targets_key_asset']
        for k, v in args.items():
            if k in valid_keys:
                if v is not None: params[k] = v
            else:
                raise ValueError(f'argument {str(k)} is an invalid detection query parameter')
            if k in deprecated_keys: param_deprecation(k)
        return params

    @staticmethod
    def _generate_group_params(args):
        """
        Generate query parameters for groups based on provided args
        :param args: dict of keys to generate query params
        :rtype: dict
        """
        params = {}
        valid_keys = ['description', 'domains', 'host_ids', 'host_names', 'last_modified_by',
            'last_modified_timestamp', 'name', 'page', 'page_size', 'type']
        for k, v in args.items():
            if k in valid_keys:
                if v is not None: params[k] = v
            else:
                raise ValueError(f'argument {str(k)} is an invalid group query parameter')
        return params

    @staticmethod
    def _generate_rule_params(args):
        """
        Generate query parameters for rules based on provided args
        :param args: dict of keys to generate query params
        :rtype: dict
        """
        params = {}
        valid_keys = ['contains', 'fields', 'include_templates', 'page', 'page_size', 'ordering']
        for k, v in args.items():
            if k in valid_keys:
                if v is not None: params[k] = v
            else:
                raise ValueError(f'argument {str(k)} is an invalid rule query parameter')
        return params

    @staticmethod
    def _generate_rule_by_id_params(args):
        """
        Generate query parameters for rule based on provided args
        :param args: dict of keys to generate query params
        :rtype: dict
        """
        params = {}
        valid_keys = ['fields']
        for k, v in args.items():
            if k in valid_keys:
                if v is not None: params[k] = v
            else:
                raise ValueError(f'argument {str(k)} is an invalid rule query parameter')
        return params

    @staticmethod
    def _generate_user_params(args):
        """
        Generate query parameters for users based on provided args
        :param args: dict of keys to generate query params
        :rtype: dict
        """
        params = {}
        valid_keys = ['username', 'role', 'account_type', 'authentication_profile', 'last_login_gte']
        for k, v in args.items():
            if k in valid_keys:
                if v is not None: params[k] = v
            else:
                raise ValueError(f'argument {str(k)} is an invalid user query parameter')
        return params

    @staticmethod
    def _generate_ip_address_params(args):
        """
        Generate query parameters for ip address queries based on provided args
        :param args: dict of keys to generate query params
        :rtype: dict
        """
        params = {}
        valid_keys = ['include_ipv4', 'include_ipv6']
        for k, v in args.items():
            if k in valid_keys:
                if v is not None: params[k] = v
            else:
                raise ValueError(f'argument {str(k)} is an invalid ip address query parameter')
        return params

    @staticmethod
    def _generate_subnet_params(args):
        """
        Generate query parameters for subnet queries based on provided args
        :param args: dict of keys to generate query params
        :rtype: dict
        """
        params = {}
        valid_keys = ['ordering', 'search']
        for k, v in args.items():
            if k in valid_keys:
                if v is not None: params[k] = v
            else:
                raise ValueError(f'argument {str(k)} is an invalid subnet query parameter')
        return params

    @staticmethod
    def _generate_internal_network_params(args):
        """
        Generate query parameters for internal network queries based on provided argsbased on provided args
        :param args: dict of keys to generate query params
        :rtype: dict
        """
        params = {}
        valid_keys = ['include_ipv4', 'include_ipv6']
        for k, v in args.items():
            if k in valid_keys:
                if v is not None: params[k] = v
            else:
                raise ValueError(f'argument {str(k)} is an invalid internal network query parameter')
        return params

    @validate_api_v2
    def get_campaigns(self, **kwargs):
        """
        Query all campaigns - all parameters are optional
        :param dst_ip: filter on campaign destination IP
        :param target_domain: filter on campaign destination domain
        :param state: campaign state, possible values are: init, active, closed, closed_never_active
        :param name: filter on campaign name
        :param last_updated_gte: return only campaigns with a last updated timestamp gte (datetime)
        :param note_modified_timestamp_gte: return only campaigns with a last updated timestamp on their note gte (datetime)
        :param fields: comma separated string of fields to be filtered and returned
            possible values are: id, dst_ip, target_domain, state, name, last_updated,
            note, note_modified_by, note_modified_timestamp
        :param page: page number to return (int)
        :param page_size: number of object to return in repsonse (int)
        """
        return self._request(method='get', url=f'{self.url}/campaigns', params=self._generate_campaign_params(kwargs))

    def get_all_campaigns(self, **kwargs):
        """
        Generator to retrieve all campaigns - all parameters are optional
        :param dst_ip: filter on campaign destination IP
        :param target_domain: filter on campaign destination domain
        :param state: campaign state, possible values are: init, active, closed, closed_never_active
        :param name: filter on campaign name
        :param last_updated_gte: return only campaigns with a last updated timestamp gte (datetime)
        :param note_modified_timestamp_gte: return only campaigns with a last updated timestamp on their note gte (datetime)
        :param fields: comma separated string of fields to be filtered and returned
            possible values are: id, dst_ip, target_domain, state, name, last_updated,
            note, note_modified_by, note_modified_timestamp
        :param page: page number to return (int)
        :param page_size: number of object to return in repsonse (int)
        """
        resp = self._request(method='get', url=f'{self.url}/campaigns', params=self._generate_campaign_params(kwargs))
        yield resp
        while resp.json()['next']:
            resp = self._request(method='get', url=resp.json()['next'])
            yield resp

    @validate_api_v2
    def get_campaign_by_id(self, campaign_id=None):
        """
        Get campaign by id
        """
        if not campaign_id:
            raise ValueError('Campaign id required')

        return self._request(method='get', url=f'{self.url}/campaigns/{campaign_id}')

    def get_hosts(self, **kwargs):
        """
        Query all hosts - all parameters are optional
        :param all: if set to False, endpoint will only return hosts that have active detections, active traffic or are marked as key assets - default False
        :param active_traffic: only return hosts that have seen traffic in the last 2 hours (bool)
        :param c_score: certainty score (int) - will be removed with deprecation of v1 of api
        :param c_score_gte: certainty score greater than or equal to (int) - will be removed with deprecation of v1 of api
        :param certainty: certainty score (int)
        :param certainty_gte: certainty score greater than or equal to (int)
        :param fields: comma separated string of fields to be filtered and returned
            possible values are: id,name,active_traffic,has_active_traffic,t_score,threat,c_score,
            certainty,severity,last_source,ip,previous_ips,last_detection_timestamp,key_asset,
            is_key_asset,state,targets_key_asset,is_targeting_key_asset,detection_set,
            host_artifact_set,sensor,sensor_name,tags,note,note_modified_by,note_modified_timestamp,
            url,host_url,last_modified,assigned_to,assigned_date,groups,has_custom_model,privilege_level,
            privilege_category,probable_owner,detection_profile
        :param has_active_traffic: host has active traffic (bool)
        :param include_detection_summaries: include detection summary in response (bool)
        :param is_key_asset: host is key asset (bool)
        :param is_targeting_key_asset: host is targeting key asset (bool)
        :param key_asset: host is key asset (bool) - will be removed with deprecation of v1 of api
        :param last_detection_timestamp: timestamp of last detection on this host (datetime)
        :param last_source: registered ip addst modified timestamp greater than or equal to (datetime)ress of host
        :param mac_address: registered mac address of host
        :param max_id: maximum ID of host returned
        :param min_id: minimum ID of host returned
        :param name: registered name of host
        :param note_modified_timestamp_gte: note last modified timestamp greater than or equal to (datetime)
        :param ordering: field to use to order response
        :param page: page number to return (int)
        :param page_size: number of object to return in repsonse (int)
        :param privilege_category: privilege category of host (low/medium/high)
        :param privilege_level: privilege level of host (0-10)
        :param privilege_level_gte: privilege level of host greater than or equal to (int)
        :param state: state of host (active/inactive)
        :param t_score: threat score (int) - will be removed with deprecation of v1 of api
        :param t_score_gte: threat score greater than or equal to (int) - will be removed with deprection of v1 of api
        :param tags: tags assigned to host
        :param targets_key_asset: host is targeting key asset (bool)
        :param threat: threat score (int)
        :param threat_gte: threat score greater than or equal to (int)
        """
        return self._request(method='get', url=f'{self.url}/hosts', params=self._generate_host_params(kwargs))

    def get_all_hosts(self, **kwargs):
        """
        Generator to retrieve all hosts - all parameters are optional
        :param all: if set to False, endpoint will only return hosts that have active detections, active traffic or are marked as key assets - default False
        :param active_traffic: only return hosts that have seen traffic in the last 2 hours (bool)
        :param c_score: certainty score (int) - will be removed with deprecation of v1 of api
        :param c_score_gte: certainty score greater than or equal to (int) - will be removed with deprecation of v1 of api
        :param certainty: certainty score (int)
        :param certainty_gte: certainty score greater than or equal to (int)
        :param fields: comma separated string of fields to be filtered and returned
            possible values are: id,name,active_traffic,has_active_traffic,t_score,threat,c_score,
            certainty,severity,last_source,ip,previous_ips,last_detection_timestamp,key_asset,
            is_key_asset,state,targets_key_asset,is_targeting_key_asset,detection_set,
            host_artifact_set,sensor,sensor_name,tags,note,note_modified_by,note_modified_timestamp,
            url,host_url,last_modified,assigned_to,assigned_date,groups,has_custom_model,privilege_level,
            privilege_category,probable_owner,detection_profile
        :param has_active_traffic: host has active traffic (bool)
        :param include_detection_summaries: include detection summary in response (bool)
        :param is_key_asset: host is key asset (bool)
        :param is_targeting_key_asset: host is targeting key asset (bool)
        :param key_asset: host is key asset (bool) - will be removed with deprecation of v1 of api
        :param last_detection_timestamp: timestamp of last detection on this host (datetime)
        :param last_source: registered ip addst modified timestamp greater than or equal to (datetime)ress of host
        :param mac_address: registered mac address of host
        :param max_id: maximum ID of host returned
        :param min_id: minimum ID of host returned
        :param name: registered name of host
        :param note_modified_timestamp_gte: note last modified timestamp greater than or equal to (datetime)
        :param ordering: field to use to order response
        :param page: page number to return (int)
        :param page_size: number of object to return in repsonse (int)
        :param privilege_category: privilege category of host (low/medium/high)
        :param privilege_level: privilege level of host (0-10)
        :param privilege_level_gte: privilege level of host greater than or equal to (int)
        :param state: state of host (active/inactive)
        :param t_score: threat score (int) - will be removed with deprecation of v1 of api
        :param t_score_gte: threat score greater than or equal to (int) - will be removed with deprection of v1 of api
        :param tags: tags assigned to host
        :param targets_key_asset: host is targeting key asset (bool)
        :param threat: threat score (int)
        :param threat_gte: threat score greater than or equal to (int)
        """
        resp = self._request(method='get', url=f'{self.url}/hosts', params=self._generate_host_params(kwargs))
        yield resp
        while resp.json()['next']:
            resp = self._request(method='get', url=resp.json()['next'])
            yield resp

    def get_host_by_id(self, host_id=None, **kwargs):
        """
        Get host by id
        :param host_id: host id - required
        :param include_external: include fields regarding external connectors (e.g. CrowdStrike) - optional
        :param include_ldap: include LDAP context pulled over AD connector - optional
        :param fields: comma separated string of fields to be filtered and returned - optional
            possible values are: active_traffic, assigned_date, assigned_to, c_score, campaign_summaries,
            carbon_black, certainty, crowdstrike, detection_profile, detection_set, detection_summaries,
            groups, has_active_traffic, has_custom_model, has_shell_knocker_learnings, host_artifact_set,
            host_luid, host_session_luid, host_url, id, ip, is_key_asset, is_targeting_key_asset, key_asset,
            last_detection_timestamp, last_modified, last_seen, last_source, ldap, name, note, note_modified_by,
            note_modified_timestamp, previous_ips, privilege_category, privilege_level, probable_owner, sensor,
            sensor_name, severity, shell_knocker, state, suspicious_admin_learnings, t_score, tags, targets_key_asset,
            threat, url, vcenter
        """
        if not host_id:
            raise ValueError('Host id required')

        return self._request(method='get', url=f'{self.url}/hosts/{host_id}', params=self._generate_host_by_id_params(kwargs))

    @validate_api_v2
    def set_key_asset(self, host_id=None, set=True):
        """
        (Un)set host as key asset
        :param host_id: id of host needing to be set - required
        :param set: set flag to true if setting host as key asset
        """

        if not host_id:
            raise ValueError('Host id required')

        if set:
            payload = {'key_asset':'true'}
        else:
            payload = {'key_asset':'false'}

        return self._request(method='patch', url=f'{self.url}/hosts/{host_id}', json=payload)

    @validate_api_v2
    def get_host_tags(self, host_id=None):
        """
        Get host tags
        :param host_id: ID of the host for which to retrieve the tags
        """
        if not host_id:
            raise ValueError('Host id required')

        return self._request(method='get', url=f'{self.url}/tagging/host/{host_id}')

    @validate_api_v2
    def set_host_tags(self, host_id=None, tags=[], append=False):
        """
        Set host tags
        :param host_id:
        :param tags: list of tags to add to host
        :param append: overwrites existing list if set to False, appends to existing tags if set to True
        Set to empty list to clear tags (default: False)
        """
        if not host_id:
            raise ValueError('Host id required')

        if append and type(tags) == list:
            current_list = self.get_host_tags(host_id=host_id).json()['tags']
            payload = {
                "tags": current_list + tags
            }
        elif type(tags) == list:
            payload = {
                "tags": tags
            }
        else:
            raise TypeError('tags must be of type list')

        return self._request(method='patch', url=f'{self.url}/tagging/host/{host_id}', json=payload)

    @validate_api_v2
    def bulk_set_hosts_tag(self, tag, host_ids):
        """
        Set a tag in bulk on multiple hosts. Only one tag can be set at a time
        :param host_ids: IDs of the hosts for which to set the tag
        """
        if not isinstance(host_ids, list):
            raise TypeError('Host IDs must be of type list')

        payload = {
            'objectIds': host_ids,
            'tag': tag
        }
        return self._request(method='post', url=f'{self.url}/tagging/host', json=payload)

    @validate_api_v2
    def bulk_delete_hosts_tag(self, tag, host_ids):
        """
        Delete a tag in bulk on multiple hosts. Only one tag can be deleted at a time
        :param host_ids: IDs of the hosts on which to delete the tag
        """
        if not isinstance(host_ids, list):
            raise TypeError('Host IDs must be of type list')

        payload = {
            'objectIds': host_ids,
            'tag': tag
        }
        return self._request(method='delete', url=f'{self.url}/tagging/host', json=payload)

    @validate_api_v2
    def get_host_note(self, host_id=None):
        """
        Get host notes
        :param host_id:
        For consistency we return a requests.models.Response object
        As we do not want to return the complete host body, we alter the response content
        """

        if not host_id:
            raise ValueError('Host id required')

        host = self._request(method='get', url=f'{self.url}/hosts/{host_id}')
        if host.status_code == 200:
            host_note = host.json()['note']
            # API endpoint return HTML escaped characters
            host_note = html.unescape(host_note) if host_note else ''
            json_dict = {'status': 'success', 'host_id': str(host_id), 'note': host_note}
            host._content = json.dumps(json_dict).encode('utf-8')
        return host

    @validate_api_v2
    def set_host_note(self, host_id=None, note='', append=False):
        """
        Set host note
        :param host_id:
        :param note: content of the note to set
        :param append: overwrites existing note if set to False, appends if set to True
        Set to empty note string to clear host note
        """
        if not host_id:
            raise ValueError('Host id required')

        if append and isinstance(note, str):
            current_note = self.get_host_note(host_id=host_id).json()['note']
            if current_note:
                if len(note) > 0:
                    payload = {
                        "note": f'{current_note}\n{note}'
                    }
                else:
                    payload = {
                        "note": current_note
                    }
            else:
                payload = {
                    "note": note
                }
        elif isinstance(note, str):
            payload = {
                "note": note
            }
        else:
            raise TypeError('Note must be of type str')
        return self._request(method='patch', url=f'{self.url}/hosts/{host_id}', json=payload)

    def get_detections(self, **kwargs):
        """
        Query all detections - all parameters are optional
        :param c_score: certainty score (int) - will be removed with deprecation of v1 of api
        :param c_score_gte: certainty score greater than or equal to (int) - will be removed with deprecation of v1 of api
        :param category: detection category - will be removed with deprecation of v1 of api
        :param certainty: certainty score (int)
        :param certainty_gte: certainty score greater than or equal to (int)
        :param detection: detection type
        :param detection_type: detection type
        :param detection_category: detection category
        :param description:
        :param fields: comma separated string of fields to be filtered and returned
            possible values are: id, url, detection_url, category, detection, detection_category,
            detection_type, custom_detection, description, src_ip, state, t_score, c_score,
            certainty, threat, first_timestamp, last_timestamp, targets_key_asset,
            is_targeting_key_asset, src_account, src_host, note, note_modified_by,
            note_modified_timestamp, sensor, sensor_name, tags, triage_rule_id, assigned_to,
            assigned_date, groups, is_marked_custom, is_custom_model
        :param host_id: host id (int)
        :param is_targeting_key_asset: detection is targeting key asset (bool)
        :param is_triaged: detection is triaged
        :param last_timestamp: timestamp of last activity on detection (datetime)
        :param max_id: maximum ID of detection returned
        :param min_id: minimum ID of detection returned
        :param ordering: field used to sort response
        :param page: page number to return (int)
        :param page_size: number of object to return in repsonse (int)
        :param src_ip: source ip address of host attributed to detection
        :param state: state of detection (active/inactive)
        :param t_score: threat score (int) - will be removed with deprecation of v1 of api
        :param t_score_gte: threat score is greater than or equal to (int) - will be removed with deprecation of v1 of api
        :param tags: tags assigned to detections; this uses substring matching
        :param targets_key_asset: detection targets key asset (bool) - will be removed with deprecation of v1 of api
        :param threat: threat score (int)
        :param threat_gte threat score is greater than or equal to (int)
        :param note_modified_timestamp_gte: note last modified timestamp greater than or equal to (datetime)
        """
        return self._request(method='get', url=f'{self.url}/detections', params=self._generate_detection_params(kwargs))

    def get_all_detections(self, **kwargs):
        """
        Generator to retrieve all detections - all parameters are optional
        :param c_score: certainty score (int) - will be removed with deprecation of v1 of api
        :param c_score_gte: certainty score greater than or equal to (int) - will be removed with deprecation of v1 of api
        :param category: detection category - will be removed with deprecation of v1 of api
        :param certainty: certainty score (int)
        :param certainty_gte: certainty score greater than or equal to (int)
        :param detection: detection type
        :param detection_type: detection type
        :param detection_category: detection category
        :param description:
        :param fields: comma separated string of fields to be filtered and returned
            possible values are: id, url, detection_url, category, detection, detection_category,
            detection_type, custom_detection, description, src_ip, state, t_score, c_score,
            certainty, threat, first_timestamp, last_timestamp, targets_key_asset,
            is_targeting_key_asset, src_account, src_host, note, note_modified_by,
            note_modified_timestamp, sensor, sensor_name, tags, triage_rule_id, assigned_to,
            assigned_date, groups, is_marked_custom, is_custom_model
        :param host_id: detection id (int)
        :param is_targeting_key_asset: detection is targeting key asset (bool)
        :param is_triaged: detection is triaged
        :param last_timestamp: timestamp of last activity on detection (datetime)
        :param max_id: maximum ID of detection returned
        :param min_id: minimum ID of detection returned
        :param ordering: field used to sort response
        :param page: page number to return (int)
        :param page_size: number of object to return in repsonse (int)
        :param src_ip: source ip address of host attributed to detection
        :param state: state of detection (active/inactive)
        :param t_score: threat score (int) - will be removed with deprecation of v1 of api
        :param t_score_gte: threat score is greater than or equal to (int) - will be removed with deprecation of v1 of api
        :param tags: tags assigned to detection; this uses substring matching
        :param targets_key_asset: detection targets key asset (bool) - will be removed with deprecation of v1 of api
        :param threat: threat score (int)
        :param threat_gte threat score is greater than or equal to (int)
        :param note_modified_timestamp_gte: note last modified timestamp greater than or equal to (datetime)
        """
        resp = self._request(method='get', url=f'{self.url}/detections', params=self._generate_detection_params(kwargs))
        yield resp
        while resp.json()['next']:
            resp = self._request(method='get', url=resp.json()['next'])
            yield resp

    def get_detection_by_id(self, detection_id=None, **kwargs):
        """
        Get detection by id
        :param detection_id: detection id - required
        :param fields: comma separated string of fields to be filtered and returned - optional
            possible values are: id, url, detection_url, category, detection, detection_category,
            detection_type, custom_detection, description, src_ip, state, t_score, c_score,
            certainty, threat, first_timestamp, last_timestamp, targets_key_asset,
            is_targeting_key_asset, src_account, src_host, note, note_modified_by,
            note_modified_timestamp, sensor, sensor_name, tags, triage_rule_id, assigned_to,
            assigned_date, groups, is_marked_custom, is_custom_model
        """
        if not detection_id:
            raise ValueError('Detection id required')

        return self._request(method='get', url=f'{self.url}/detections/{detection_id}', params=self._generate_detection_params(kwargs))

    @validate_api_v2
    def mark_detections_fixed(self, detection_ids=None):
        """
        Mark detections as fixed
        :param detection_ids: list of detections to mark as fixed
        """
        if not isinstance(detection_ids, list):
            raise ValueError('Must provide a list of detection IDs to mark as fixed')
        return self._toggle_detections_fixed(detection_ids, fixed=True)

    @validate_api_v2
    def unmark_detections_fixed(self, detection_ids=None):
        """
        Unmark detections as fixed
        :param detection_ids: list of detections to unmark as fixed
        """
        if not isinstance(detection_ids, list):
            raise ValueError('Must provide a list of detection IDs to unmark as fixed')
        return self._toggle_detections_fixed(detection_ids, fixed=False)

    def _toggle_detections_fixed(self, detection_ids, fixed):
        """
        Internal function to mark/unmark detections as fixed
        """
        payload = {
            'detectionIdList': detection_ids,
            'mark_as_fixed': str(fixed)
            }

        return self._request(method='patch', url=f'{self.url}/detections', json=payload)

    @validate_api_v2
    def mark_detections_custom(self, detection_ids=[], triage_category=None):
        """
        Mark detections as custom
        :param detection_ids: list of detection IDs to mark as custom
        :param triage_category: custom name to give detection
        :rtype: requests.Response
        """
        if not isinstance(detection_ids, list):
            raise ValueError('Must provide a list of detection IDs to mark as custom')

        payload = {
            "triage_category": triage_category,
            "detectionIdList": detection_ids
        }

        return self._request(method='post', url=f'{self.url}/rules', json=payload)

    @validate_api_v2
    def unmark_detections_custom(self, detection_ids=[]):
        """
        Unmark detection as custom
        :param detection_ids: list of detection IDs to unmark as custom
        :rtype: requests.Response
        """
        if not isinstance(detection_ids, list):
            raise ValueError('Must provide a list of detection IDs to unmark as custom')

        payload = {
            "detectionIdList": detection_ids
        }

        response = self._request(method='delete', url=f'{self.url}/rules', json=payload)

        # DELETE returns an empty response, but we populate the response for consistency with the mark_as_fixed() function
        json_dict = {'_meta': {'message': 'Successfully unmarked detections', 'level': 'Success'}}
        response._content = json.dumps(json_dict).encode('utf-8')

        return response

    @validate_api_v2
    def get_detection_tags(self, detection_id=None):
        """
        Get detection tags
        :param detection_id:
        """
        return self._request(method='get', url=f'{self.url}/tagging/detection/{detection_id}')

    @validate_api_v2
    def set_detection_tags(self, detection_id=None, tags=[], append=False):
        """
        Set  detection tags
        :param detection_id:
        :param tags: list of tags to add to detection
        :param append: overwrites existing list if set to False, appends to existing tags if set to True
        Set to empty list to clear all tags (default: False)
        """
        if append and type(tags) == list:
            current_list = self.get_detection_tags(detection_id=detection_id).json()['tags']
            payload = {
                "tags": current_list + tags
            }
        elif type(tags) == list:
            payload = {
                "tags": tags
            }
        else:
            raise TypeError('tags must be of type list')

        return self._request(method='patch', url=f'{self.url}/tagging/detection/{detection_id}', json=payload)

    @validate_api_v2
    def bulk_set_detections_tag(self, tag, detection_ids):
        """
        Set a tag in bulk on multiple detections. Only one tag can be set at a time
        :param detection_ids: IDs of the detections for which to set the tag
        """
        if not isinstance(detection_ids, list):
            raise TypeError('Detection IDs must be of type list')

        payload = {
            'objectIds': detection_ids,
            'tag': tag
        }
        return self._request(method='post', url=f'{self.url}/tagging/detection', json=payload)

    @validate_api_v2
    def bulk_delete_detections_tag(self, tag, detection_ids):
        """
        Delete a tag in bulk on multiple detections. Only one tag can be deleted at a time
        :param detection_ids: IDs of the detections for which to delete the tag
        """
        if not isinstance(detection_ids, list):
            raise TypeError('Detection IDs must be of type list')

        payload = {
            'objectIds': detection_ids,
            'tag': tag
        }
        return self._request(method='delete', url=f'{self.url}/tagging/detection', json=payload)

    @validate_api_v2
    def get_detection_note(self, detection_id=None):
        """
        Get detection notes
        :param detection_id:
        For consistency we return a requests.models.Response object
        As we do not want to return the complete detection body, we alter the response content
        """
        detection = self._request(method='get', url=f'{self.url}/detections/{detection_id}')
        if detection.status_code == 200:
            detection_note = detection.json()['note']
            # API endpoint return HTML escaped characters
            detection_note = html.unescape(detection_note) if detection_note else ''
            json_dict = {'status': 'success', 'detection_id': str(detection_id), 'note': detection_note}
            detection._content = json.dumps(json_dict).encode('utf-8')
        return detection

    @validate_api_v2
    def set_detection_note(self, detection_id=None, note='', append=False):
        """
        Set detection note
        :param detection_id:
        :param note: content of the note to set
        :param append: overwrites existing note if set to False, appends if set to True
        Set to empty note string to clear detection note
        """
        if append and isinstance(note, str):
            current_note = self.get_detection_note(detection_id=detection_id).json()['note']
            if current_note:
                if len(note) > 0:
                    payload = {
                        "note": f'{current_note}\n{note}'
                    }
                else:
                    payload = {
                        "note": current_note
                    }
            else:
                payload = {
                    "note": note
                }
        elif isinstance(note, str):
            payload = {
                "note": note
            }
        else:
            raise TypeError('Note must be of type str')

        return self._request(method='patch', url=f'{self.url}/detections/{detection_id}', json=payload)

    @validate_api_v2
    def get_detection_pcap(self, detection_id=None, filename=None):
        """
        Get detection pcap
        :param detection_id: ID of the detection for which to get a pcap
        :param filename: filename to write the pcap to. Will be overwriten if already exists.
        """
        response = self._request(method='get', url=f'{self.url}/detections/{detection_id}/pcap')
        if response.status_code not in [200, 201, 204]:
            raise HTTPException(response)

        with open(filename, 'wb') as f:
            f.write(response.content)

        # Return a <Response> object for consistency
        json_dict = {'status': 'success', 'detection_id': str(detection_id), 'file_created': filename}
        response._content = json.dumps(json_dict).encode('utf-8')
        return response

    # TODO add request_error_handler decorator as soon as get_rules_by_name() returns requests.Response object
    @validate_api_v2
    def get_rules(self, name=None, rule_id=None, **kwargs):
        """
        Query all rules
        :param name: name of rule to search (substring matching)
        :param rule_id: ID of rule to return
        :param contains:
        :param fields: comma separated string of fields to be filtered and returned
            possible values are: active_detections, all_hosts, category, created_timestamp, description,
            enabled, flex1, flex2, flex3, flex4, flex5, flex6, host, host_group, id, identity, ip,
            ip_group, is_whitelist, last_timestamp, priority, remote1_dns, remote1_dns_groups,
            remote1_ip, remote1_ip_groups, remote1_kerb_account, remote1_kerb_service, remote1_port,
            remote1_proto, remote2_dns, remote2_dns_groups, remote2_ip, remote2_ip_groups, remote2_port,
            remote2_proto, sensor_luid, smart_category, template, total_detections, type_vname, url
        :param include_templates: include rule templates, default is False
        :param ordering: field used to sort response
        :param page: page number to return (int)
        :param page_size: number of object to return in repsonse (int)
        """
        deprecation('Some rules are no longer compatible with the APIv2, please switch to the APIv2.1')
        if name:
            deprecation('The "name" argument will be removed from this function, please use get_all_rules with the "contains" query parameter')
            return self.get_rules_by_name(triage_category=name)
        elif rule_id:
            deprecation('The "rule_id" argument will be removed from this function, please use the corresponding get_rule_by_id function')
            return self.get_rule_by_id(rule_id)
        else:
            return self._request(method='get', url=f'{self.url}/rules', params=self._generate_rule_params(kwargs))

    @validate_api_v2
    def get_rule_by_id(self, rule_id, **kwargs):
        """
        Get triage rules by id
        :param rule_id: id of triage rule to retrieve
        :param fields: comma separated string of fields to be filtered and returned
            possible values are: active_detections, all_hosts, category, created_timestamp, description,
            enabled, flex1, flex2, flex3, flex4, flex5, flex6, host, host_group, id, identity, ip,
            ip_group, is_whitelist, last_timestamp, priority, remote1_dns, remote1_dns_groups,
            remote1_ip, remote1_ip_groups, remote1_kerb_account, remote1_kerb_service, remote1_port,
            remote1_proto, remote2_dns, remote2_dns_groups, remote2_ip, remote2_ip_groups, remote2_port,
            remote2_proto, sensor_luid, smart_category, template, total_detections, type_vname, url
        """
        if not rule_id:
            raise ValueError('Rule id required')

        deprecation('Some rules are no longer compatible with the APIv2, please switch to the APIv2.1')

        return self._request(method='get', url=f'{self.url}/rules/{rule_id}', params=self._generate_rule_by_id_params(kwargs))

    # TODO make return type requests.Reponse
    @validate_api_v2
    def get_rules_by_name(self, triage_category=None, description=None):
        """
        Get triage rules by name or description
        Condition are to be read as OR
        :param triage_category: 'Triage as' field of filter
        :param description: Description of the triage filter
        :rtype list: to be backwards compatible
        """
        search_query = triage_category if triage_category else description
        response = self.get_rules(contains=search_query)
        return response.json()['results']

    @validate_api_v2
    def get_all_rules(self, **kwargs):
        """
        Generator to retrieve all rules page by page - all parameters are optional
        :param contains:
        :param fields: comma separated string of fields to be filtered and returned
            possible values are: active_detections, all_hosts, category, created_timestamp, description,
            enabled, flex1, flex2, flex3, flex4, flex5, flex6, host, host_group, id, identity, ip,
            ip_group, is_whitelist, last_timestamp, priority, remote1_dns, remote1_dns_groups,
            remote1_ip, remote1_ip_groups, remote1_kerb_account, remote1_kerb_service, remote1_port,
            remote1_proto, remote2_dns, remote2_dns_groups, remote2_ip, remote2_ip_groups, remote2_port,
            remote2_proto, sensor_luid, smart_category, template, total_detections, type_vname, url
        :param include_templates: include rule templates, default is False
        :param ordering: field used to sort response
        :param page: page number to return (int)
        :param page_size: number of object to return in repsonse (int)
        """
        resp = self._request(method='get', url=f'{self.url}/rules', params=self._generate_rule_params(kwargs))
        yield resp
        while resp.json()['next']:
            resp = self._request(method='get', url = resp.json()['next'])
            yield resp

    @validate_api_v2
    def create_rule(self, detection_category=None, detection_type=None, triage_category=None, is_whitelist=False, **kwargs):
        """
        Create triage rule
        :param detection_category: detection category to triage [botnet activity, command & control, reconnaissance,
        lateral movement, exfiltration]
        :param detection_type: detection type to triage
        :param triage_category: name that will be used for triaged detection
        :param description: name of the triage rule
        :param is_whitelist: set to True if rule is to whitelist; opposed to tracking detections without scores (boolean)
        :param ip: list of ip addresses to apply to triage rule
        :param ip_group: list of IP groups IDs to add to rule
        :param host: list of host ids to apply to triage rule
        :param host_group: list of Host groups IDs to add to rule
        :param sensor_luid: list of sensor luids to triage
        :param priority: used to determine order of triage filters (int)
        :param all_hosts: apply triage rule to all hosts (boolean)
        :param remote1_ip: destination IP where this Triage filter will be applied to
        :param remote1_ip_groups: destination IP Groups where this Triage filter will be applied to
        :param remote1_proto: destination protocol where this Triage filter will be applied to
        :param remote1_port: destination port where this Triage filter will be applied to
        :param remote1_dns: destination FQDN where this Triage filter will apply to
        :param remote1_dns_groups: domain groups where this Triage filter will apply to
        :param remote2_ip: destination IP where this Triage filter will be applied to
        :param remote2_ip_groups: destination IP Groups where this Triage filter will be applied to
        :param remote2_proto: destination protocol where this Triage filter will be applied to
        :param remote2_port: destination port where this Triage filter will be applied to
        :param remote2_dns: destination FQDN where this Triage filter will apply to
        :param remote2_dns_groups: domain groups where this Triage filter will apply to
        :param account: accounts where this triage filter will apply to (list)
        :param named_pipe: (Suspicious Remote Execution) named pipes where this triage filter will apply to (list)
        :param uuid: (Suspicious Remote Execution) UUID where this triage filter will apply to (list)
        :param identity: (Kerberos detection) identity where this triage filter will apply to (list)
        :param service: (PAA detections) services where this triage filter will apply to (list)
        :param file_share: (Ransomware File Activity) file share where this triage filter will apply to - escape backslashes with "\" (list)
        :param file_extensions: (Ransomware File Activity) file extensions where this triage filter will apply to (list)
        :param rdp_client_name: (Suspicious Remote Desktop) RDP client name where this triage filter will apply to (list)
        :param rdp_client_token: (Suspicious Remote Desktop) RDP client token where this triage filter will apply to (list)
        :param keyboard_name: (Suspicious Remote Desktop) RDP keyboard name where this triage filter will apply to (list)
        :returns request object
        """
        if not all([detection_category, detection_type, triage_category]):
            raise KeyError("missing required parameter: "
                             "detection_category, detection_type, triage_category")
        if detection_category.lower() not in ['botnet activity', 'command & control', 'reconnaissance', 'lateral movement', 'exfiltration', 'info']:
            raise ValueError("detection_category not recognized")

        payload = {
            'detection_category': detection_category,
            'detection': detection_type,
            'triage_category': triage_category,
            'is_whitelist': is_whitelist
            }

        valid_keys = ['description', 'is_whitelist', 'ip', 'ip_group', 'host', 'host_group',
            'sensor_luid', 'priority', 'all_hosts', 'remote1_ip', 'remote1_ip_groups',
            'remote1_proto', 'remote1_port', 'remote1_dns', 'remote1_dns_groups', 'remote2_ip',
            'remote2_ip_groups', 'remote2_proto', 'remote2_port', 'remote2_dns',
            'remote2_dns_groups', 'account', 'named_pipe', 'uuid', 'identity', 'service',
            'file_share', 'file_extensions', 'rdp_client_name', 'rdp_client_token', 'keyboard_name']

        for k, v in kwargs.items():
            if k in valid_keys:
                payload[k] = v
            else:
                raise ValueError(f'argument {str(k)} is an invalid field for rule creation')

        return self._request(method='post', url=f'{self.url}/rules', json=payload)

    @validate_api_v2
    def update_rule(self, rule_id=None, name=None, append=False, **kwargs):
        """
        Update triage rule
        :param rule_id: id of rule to update
        :param name: name of rule to update
        :param append: set to True if appending to existing list (boolean)
        :param description: name of the triage rule
        :param is_whitelist: set to True if rule is to whitelist; opposed to tracking detections without scores (boolean)
        :param ip: list of ip addresses to apply to triage rule
        :param ip_group: list of IP groups IDs to add to rule
        :param host: list of host ids to apply to triage rule
        :param host_group: list of Host groups IDs to add to rule
        :param sensor_luid: list of sensor luids to triage
        :param priority: used to determine order of triage filters (int)
        :param all_hosts: apply triage rule to all hosts (boolean)
        :param remote1_ip: destination IP where this Triage filter will be applied to
        :param remote1_ip_groups: destination IP Groups where this Triage filter will be applied to
        :param remote1_proto: destination protocol where this Triage filter will be applied to
        :param remote1_port: destination port where this Triage filter will be applied to
        :param remote1_dns: destination FQDN where this Triage filter will apply to
        :param remote1_dns_groups: domain groups where this Triage filter will apply to
        :param remote2_ip: destination IP where this Triage filter will be applied to
        :param remote2_ip_groups: destination IP Groups where this Triage filter will be applied to
        :param remote2_proto: destination protocol where this Triage filter will be applied to
        :param remote2_port: destination port where this Triage filter will be applied to
        :param remote2_dns: destination FQDN where this Triage filter will apply to
        :param remote2_dns_groups: domain groups where this Triage filter will apply to
        :param account: accounts where this triage filter will apply to (list)
        :param named_pipe: (Suspicious Remote Execution) named pipes where this triage filter will apply to (list)
        :param uuid: (Suspicious Remote Execution) UUID where this triage filter will apply to (list)
        :param identity: (Kerberos detection) identity where this triage filter will apply to (list)
        :param service: (PAA detections) services where this triage filter will apply to (list)
        :param file_share: (Ransomware File Activity) file share where this triage filter will apply to - escape backslashes with "\" (list)
        :param file_extensions: (Ransomware File Activity) file extensions where this triage filter will apply to (list)
        :param rdp_client_name: (Suspicious Remote Desktop) RDP client name where this triage filter will apply to (list)
        :param rdp_client_token: (Suspicious Remote Desktop) RDP client token where this triage filter will apply to (list)
        :param keyboard_name: (Suspicious Remote Desktop) RDP keyboard name where this triage filter will apply to (list)
        :returns request object
        """

        if name:
            deprecation('The "name" argument will be removed from this function, please use get_all_rules with the "contains" query parameter')
            matching_rules = self.get_rules_by_name(triage_category=name)
            if len(matching_rules) > 1:
                raise Exception('More than one rule matching the name')
            elif len(matching_rules) < 1:
                raise Exception('No rule matching the search')
            else:
                rule = matching_rules[0]
        elif rule_id:
            rule = self.get_rule_by_id(rule_id=rule_id).json()
        else:
            raise ValueError("rule name or id must be provided")


        valid_keys = ['description', 'is_whitelist', 'ip', 'ip_group', 'host', 'host_group',
            'sensor_luid', 'priority', 'all_hosts', 'remote1_ip', 'remote1_ip_groups',
            'remote1_proto', 'remote1_port', 'remote1_dns', 'remote1_dns_groups', 'remote2_ip',
            'remote2_ip_groups', 'remote2_proto', 'remote2_port', 'remote2_dns',
            'remote2_dns_groups', 'account', 'named_pipe', 'uuid', 'identity', 'service',
            'file_share', 'file_extensions', 'rdp_client_name', 'rdp_client_token', 'keyboard_name']

        for k, v in kwargs.items():
            if k in valid_keys:
                if append:
                    if isinstance(rule[k], list):
                        rule[k] += v
                    else:
                        rule[k] = v
                else:
                    rule[k] = v
            else:
                raise ValueError(f'invalid parameter provided: {str(k)}')

        return self._request(method='put', url=f'{self.url}/rules/{rule["id"]}', json=rule)

    @validate_api_v2
    def delete_rule(self, rule_id=None, restore_detections=True):
        """
        Delete triage rule
        :param rule_id:
        :param restore_detections: restore previously triaged detections (bool) default behavior is to restore
        detections
        """

        if not rule_id:
            raise ValueError('Rule id required')

        params = {
            'restore_detections': restore_detections
        }

        return self._request(method='delete', url=f'{self.url}/rules/{rule_id}', params=params)

    @validate_api_v2
    def get_groups(self, **kwargs):
        """
        Query all groups - all parameters are optional
        :param description: description of groups to search
        :param domains: search for groups containing those domains (list)
        :param host_ids: search for groups containing those host IDs (list)
        :param host_names: search for groups containing those hosts (list)
        :param last_modified_by: username of last person to modify this group
        :param last_modified_timestamp: timestamp of last modification of group (datetime)
        :param name: name of groups to search
        :param page: page number to return (int)
        :param page_size: number of object to return in repsonse (int)
        :param type: type of group to search (domain/host/ip)
        """

        return self._request(method='get', url=f'{self.url}/groups', params=self._generate_group_params(kwargs))

    @validate_api_v2
    def get_all_groups(self, **kwargs):
        """
        Generator to retrieve all groups - all parameters are optional
        :param description: description of groups to search
        :param domains: search for groups containing those domains (list)
        :param host_ids: search for groups containing those host IDs (list)
        :param host_names: search for groups containing those hosts (list)
        :param last_modified_by: username of last person to modify this group
        :param last_modified_timestamp: timestamp of last modification of group (datetime)
        :param name: name of groups to search
        :param page: page number to return (int)
        :param page_size: number of object to return in repsonse (int)
        :param type: type of group to search (domain/host/ip)
        """
        resp = self._request(method='get', url=f'{self.url}/groups', params=self._generate_group_params(kwargs))
        yield resp
        while resp.json()['next']:
            resp = self._request(method='get', url=resp.json()['next'])
            yield resp

    @validate_api_v2
    def get_group_by_id(self, group_id):
        """
        Get groups by id
        :param rule_id: id of group to retrieve
        """
        return self._request(method='get', url=f'{self.url}/groups/{group_id}')

    def get_groups_by_name(self, name=None, description=None):
        """
        Get groups by name or description
        :param name: Name of group*
        :param description: Description of the group*
        *params are to be read as OR
        """
        if name and description:
            raise Exception('Can only provide a name OR a description')
        if name:
            response = self.get_groups(name=name)
            return response.json()['results']
        elif description:
            response = self.get_groups(description=description)
            return response.json()['results']

    @validate_api_v2
    def create_group(self, name=None, description='', type=None, members=[], rules=[], **kwargs):
        """
        Create group
        :param name: name of the group to create
        :param description: description of the group
        :param type: type of the group to create (domain/host/ip)
        :param members: list of host ids to add to group
        :param rules: list of triage rule ids to add to group
        :rtype requests.Response:
        """
        if not name:
            raise ValueError("missing required parameter: name")
        if not type:
            raise ValueError("missing required parameter: type")
        if type not in ['host', 'domain', 'ip']:
            raise ValueError('parameter type must have value "domain", "ip" or "host"')
        if not isinstance(members, list):
            raise TypeError("members must be type: list")
        if not isinstance(rules, list):
            raise TypeError("rules must be type: list")

        payload = {
            "name": name,
            "description": description,
            "type": type,
            "members": members,
            "rules": rules,
        }

        for k, v in kwargs.items():
            if not type(v) == list:
                raise TypeError(f"{k} must be of type: list")
            payload[k] = v

        return self._request(method='post', url=f'{self.url}/groups', json=payload)

    @validate_api_v2
    def update_group(self, group_id, name=None, description=None, members=[], append=False):
        """
        Update group
        :param group_id: id of group to update
        :param name: name of group
        :param description: description of the group
        :param members: list of host ids to add to group
        :param append: set to True if appending to existing list (boolean)
        """

        if not isinstance(members, list):
            raise TypeError("members must be type: list")

        group = self.get_group_by_id(group_id = group_id).json()
        try:
            id = group['id']
        except KeyError:
            raise KeyError(f'Group with id {str(group_id)} was not found')

        # Transform existing members into flat list as API returns dicts for host & account groups
        if append:
            if group['type'] in ['domain','ip']:
                for member in group['members']:
                    members.append(member)
            else:
                for member in group['members']:
                    members.append(member['id'])
        # Ensure members are unique
        members = list(set(members))

        name = name if name else group['name']
        description = description if description else group['description']

        payload = {
            "name": name,
            "description": description,
            "members": members
        }
        return self._request(method='patch', url=f'{self.url}/groups/{id}', json=payload)

    @validate_api_v2
    def delete_group(self, group_id=None):
        """
        Delete group
        :param group_id:
        detections
        """
        return self._request(method='delete', url=f'{self.url}/groups/{group_id}')

    @validate_api_v2
    def get_all_users(self, **kwargs):
        """
        Generator to query all users
        :param username: filter by username
        :param role: filter by role
        :param account_type: filter by account type (local, ldap, radius or tacacs)
        :param authentication_profile: filter by authentication profile
        :param last_login_gte: filter for users that have logged in since the given timestamp
        """
        resp = self._request(method='get', url=f'{self.url}/users', params=self._generate_user_params(kwargs))
        yield resp
        while resp.json()['next']:
            resp = self._request(method='get', url = resp.json()['next'])
            yield resp

    @validate_api_v2
    def get_user_by_id(self, user_id=None):
        """
        Get users by id
        :param user: id of user to retrieve
        """
        if not user_id:
            raise ValueError('User id required')

        return self._request(method='get', url=f'{self.url}/users/{user_id}')

    @validate_api_v2
    def update_user(self, user_id=None, account_type=None, authentication_profile=None):
        """
        Update the authentication type for a user
        :param user_id: user ID
        :param account_type: new user account type (local, ldap, radius, tacacs)
        :param authentication_profile: authentication profile name
        """
        if not user_id:
            raise ValueError('User id required')

        if not account_type in ['local', 'ldap', 'radius', 'tacacs']:
            raise ValueError('Invalid account_type provided')

        if not authentication_profile:
            raise ValueError('Authentication profile required')

        payload = {
            'account_type': account_type,
            'authentication_profile': authentication_profile
        }

        return self._request(method='patch', url=f'{self.url}/users/{user_id}', json=payload)

    @validate_api_v2
    def get_proxies(self, proxy_id=None):
        """
        Get all defined proxies
        """
        if proxy_id:
            deprecation('The "proxy_id" argument will be removed from this function, please use the get_proxy_by_id() function')
            return self.get_proxy_by_id(proxy_id=proxy_id)
        else:
            return self._request(method='get', url=f'{self.url}/proxies')

    @validate_api_v2
    def get_proxy_by_id(self, proxy_id=None):
        """
        Get proxy by id
        :param proxy_id: id of proxy to retrieve - caution those are UUIDs not int
        """
        if not proxy_id:
            raise ValueError('Proxy id required')

        return self._request(method='get', url=f'{self.url}/proxies/{proxy_id}')

    @validate_api_v2
    def add_proxy(self, address=None, enable=True):
        """
        Add a proxy to the proxy list
        :param address: IP address of the proxy to add
        :param enable: set to true to consider the IP as a proxy, false to never consider it as proxy
        """
        payload = {
            "proxy": {
                "address": address,
                "considerProxy": enable
            }
        }

        return self._request(method='post', url=f'{self.url}/proxies', json=payload)

    # TODO PATCH request modifies the proxy ID  and 404 is actually a 500 - APP-15864
    @validate_api_v2
    def update_proxy(self, proxy_id=None, address=None, enable=True):
        """
        Update an existing proxy in the system
        :param proxy_id: ID of the proxy to update
        :param address: IP address to set for this proxy
        :param enable: set to true to consider the IP as a proxy, false to never consider it as proxy
        CAUTION: the proxy ID (ressource identifier) gets modified by the PATCH request at the moment
        CAUTION: PATCHing an invalid ID returns a HTTP 500 instead of 404 at the moment
        """
        if not proxy_id:
            raise ValueError('Proxy id required')

        payload = {"proxy": {}}
        if address is not None:
            payload["proxy"]["address"] = address
        if enable is not None:
            payload["proxy"]["considerProxy"] = enable

        return self._request(method='patch', url=f'{self.url}/proxies/{proxy_id}', json=payload)

    @validate_api_v2
    def delete_proxy(self,proxy_id=None):
        """
        Delete a proxy from the proxy list
        :param proxy_id: ID of the proxy to delete
        """
        return self._request(method='delete', url=f'{self.url}/proxies/{proxy_id}')

    @validate_api_v2
    def create_feed(self, name, category, certainty, itype, duration:int):
        """
        Creates new threat feed
        ***Values for category, type, and certainty are case sensitive***
        :param name: name of threat feed
        :param category: category that detection will register. supported values are lateral, exfil, and cnc
        :param certainty: certainty applied to detection. Supported values are Low, Medium, High
        :param itype: indicator type - supported values are Anonymize, Exfiltration, Malware Artifacts, and Watchlist
        :param duration: days that the threat feed will be applied
        :returns: request object
        """
        if not category in ['lateral', 'exfil', 'cnc']:
            raise ValueError(f'Invalid category provided: {category}')

        if not certainty in ['Low', 'Medium', 'High']:
            raise ValueError(f'Invalid certainty provided: {str(certainty)}')

        if not itype in ['Anonymize', 'Exfiltration', 'Malware Artifacts', 'Watchlist', 'C2']:
            raise ValueError(f'Invalid itype provided: {str(itype)}')

        if not isinstance(duration, int):
            raise ValueError('Invalid duration provided, duration must be an integer value')

        payload = {
            "threatFeed": {
                "name": name,
                "defaults": {
                    "category": category,
                    "certainty": certainty,
                    "indicatorType": itype,
                    "duration": duration
                }
            }
        }

        return self._request(method='post', url=f'{self.url}/threatFeeds', json=payload)

    @validate_api_v2
    def delete_feed(self, feed_id=None):
        """
        Deletes threat feed from Vectra
        :param feed_id: id of threat feed (returned by get_feed_by_name())
        """
        return self._request(method='delete', url=f'{self.url}/threatFeeds/{feed_id}')

    @validate_api_v2
    def get_feeds(self):
        """
        Gets list of currently configured threat feeds
        """
        return self._request(method='get', url=f'{self.url}/threatFeeds')

    @validate_api_v2
    def get_feed_by_name(self, name=None):
        """
        Gets configured threat feed by name and returns id (used in conjunction with updating and deleting feeds)
        :param name: name of threat feed
        """
        try:
            response = self._request(method='get', url=f'{self.url}/threatFeeds')
        except requests.ConnectionError:
            raise Exception('Unable to connect to remote host')

        if response.status_code == 200:
            for feed in response.json()['threatFeeds']:
                if feed['name'].lower() == name.lower():
                    return feed['id']
        else:
            raise HTTPException(response)

    @validate_api_v2
    def post_stix_file(self, feed_id=None, stix_file=None):
        """
        Uploads STIX file to new threat feed or overwrites STIX file in existing threat feed
        :param feed_id: id of threat feed (returned by get_feed_by_name)
        :param stix_file: stix filename
        """
        headers = copy.deepcopy(self.headers)
        headers.pop('Content-Type', None)
        return self._request(method='post', url=f'{self.url}/threatFeeds/{feed_id}', headers=headers, files={'file': open(stix_file)})

    @validate_api_v2
    def advanced_search(self, stype=None, page_size=50, query=None):
        """
        Advanced search
        :param stype: search type (hosts, detections)
        :param page_size: number of objects returned per page
        :param advanced query (download the following guide for more details on query language
            https://support.vectranetworks.com/hc/en-us/articles/360003225254-Search-Reference-Guide)
        """
        if stype not in ["hosts", "detections"]:
            raise ValueError("Supported values for stype are hosts or detections")

        if not query:
            raise ValueError('Query parameter is required')

        params = {
            'page_size': page_size,
            'query_string': query
        }

        resp = self._request(method='get', url=f'{self.url}/search/{stype}', params=params)
        yield resp
        while resp.json()['next']:
            resp = self._request(method='get', url=resp.json()['next'])
            yield resp

    @validate_api_v2
    def get_all_traffic_stats(self):
        """
        Generator to get all traffic stats
        """
        resp = self._request(method='get', url=f'{self.url}/traffic')
        yield resp
        while resp.json()['next']:
            resp = self._request(method='get', url=resp.json()['next'])
            yield resp

    @validate_api_v2
    def get_all_sensor_traffic_stats(self, sensor_luid=None):
        """
        Generator to get all traffic stats from a sensor
        :param sensor_luid: LUID of the sensor for which to get the stats. Can be retrived in the UI under Manage > Sensors
        """
        if not sensor_luid:
            raise ValueError('Sensor LUID required')

        resp = self._request(method='get', url=f'{self.url}/traffic/{sensor_luid}')
        yield resp
        while resp.json()['next']:
            resp = self._request(method='get', url=resp.json()['next'])
            yield resp

    @validate_api_v2
    def get_all_subnets(self, **kwargs):
        """
        Generator to get all subnets seen by the brain
        :param ordering: ordering key of the results.
            possible values are: subnet, hosts, firstSeen, lastSeen
        :param search: only return subnets containing the search string
        """
        resp = self._request(method='get', url=f'{self.url}/subnets', params=self._generate_subnet_params(kwargs))
        yield resp
        while resp.json()['next']:
            resp = self._request(method='get', url=resp.json()['next'])
            yield resp

    @validate_api_v2
    def get_all_sensor_subnets(self, sensor_luid=None, **kwargs):
        """
        Generator to get all subnets seen by a sensor
        :param sensor_luid: LUID of the sensor for which to get the subnets seen - required
        :param ordering: ordering key of the results.
            possible values are: subnet, hosts, firstSeen, lastSeen
        :param search: only return subnets containing the search string
        """
        if not sensor_luid:
            raise ValueError('Sensor LUID required')

        resp = self._request(method='get', url=f'{self.url}/subnets/{sensor_luid}', params=self._generate_subnet_params(kwargs))
        yield resp
        while resp.json()['next']:
            resp = self._request(method='get', url=resp.json()['next'])
            yield resp

    @validate_api_v2
    def get_ip_addresses(self, **kwargs):
        """
        Get all active IPs seen by the brain
        CAUTION: this is not a generator
        :param include_ipv4: Include IPv4 addresses - default True
        :param include_ipv6: Include IPv6 addresses - default True
        """
        return self._request(method='get', url=f'{self.url}/ip_addresses', params=self._generate_ip_address_params(kwargs))

    @validate_api_v2
    def get_internal_networks(self):
        """
        Get all internal networks configured on the brain
        """
        return self._request(method='get', url=f'{self.url}/settings/internal_network')

    @validate_api_v2
    def set_internal_networks(self, include=[], exclude=[], drop=[], append=True):
        """
        Set internal networks configured on the brain
        :param include: list of subnets to add  the internal subnets list
        :param exclude: list of subnets to exclude from the internal subnets list
        :param drop: list of subnets to add to the drop list
        :param append: overwrites existing lists if set to False, appends to existing lists if set to True
        """
        # Check that all provided ranges are valid
        all(ipaddress.ip_network(i) for i in include+exclude+drop)

        if append and all(isinstance(i, list) for i in [include, exclude, drop]):
            current_list = self.get_internal_networks().json()
            # We must make all entries unique
            payload = {
                'include': list(set(include).union(set(current_list['included_subnets']))),
                'exclude': list(set(exclude).union(set(current_list['excluded_subnets']))),
                'drop': list(set(drop).union(set(current_list['dropped_subnets'])))
            }
        elif all(isinstance(i, list) for i in [include, exclude, drop]):
            payload = {
                'include': include,
                'exclude': exclude,
                'drop': drop
            }
        else:
            raise TypeError('subnets must be of type list')

        return self._request(method='post', url=f'{self.url}/settings/internal_network', json=payload)

    @validate_api_v2
    def get_health_check(self, check=None):
        """
        Get health statistics for the appliance
        :param check: specific check to run - optional
            possible values are: cpu, disk, hostid, memory, network, power, sensors, system
        """
        if not check:
            return self._request(method='get', url=f'{self.url}/health')
        else:
            if not isinstance(check, str):
                raise ValueError('check need to be a string')
            return self._request(method='get', url=f'{self.url}/health/{check}')


class VectraClientV2_1(VectraClient):

    def __init__(self, url=None, token=None, verify=False):
        """
        Initialize Vectra client
        :param url: IP or hostname of Vectra brain (ex https://www.example.com) - required
        :param token: API token for authentication when using API v2*
        :param verify: Verify SSL (default: False) - optional
        """
        super().__init__(url=url, token=token, verify=verify)
        # Remove potential trailing slash
        url = VectraClient._remove_trailing_slashes(url)
        # Set endpoint to APIv2.1
        self.version = 2.1
        self.url = f'{url}/api/v{self.version}'


    @staticmethod
    def _generate_account_params(args):
        """
        Generate query parameters for accounts based provided args
        :param args: dict of keys to generate query params
        :rtype: dict
        """
        params = {}
        valid_keys = ['all', 'c_score', 'c_score_gte', 'certainty', 'certainty_gte', 'fields', 'first_seen',
            'include_detection_summaries', 'last_seen', 'last_source', 'max_id', 'min_id', 'name',
            'note_modified_timestamp_gte', 'ordering', 'page', 'page_size', 'privilege_category',
            'privilege_level', 'privilege_level_gte', 'state', 't_score', 't_score_gte', 'tags',
            'threat', 'threat_gte', 'uid']

        for k, v in args.items():
            if k in valid_keys:
                if v is not None: params[k] = v
            else:
                raise ValueError(f'argument {str(k)} is an invalid account query parameter')
        return params

    @staticmethod
    def _generate_detect_usage_params(args):
        """
        Generate query parameters for detect usage query based on provided args
        :param args: dict of keys to generate query params
        :rtype: dict
        """
        params = {}
        search = re.compile('[0-9]{4}-[0-9]{2}')
        valid_keys = ['start', 'end']
        for k, v in args.items():
            if k in valid_keys:
                if v is not None:
                    # We validate the parameters here as the error thrown by the endpoint is not very verbose
                    if search.match(v):
                        params[k] = v
                    else:
                        raise ValueError(f'{str(v)} is not a valid date string for detect usage query')
            else:
                raise ValueError(f'argument {str(k)} is an invalid detect usage query parameter')
        return params

    def get_campaigns(self, **kwargs):
        raise DeprecationWarning('This function has been deprecated in the Vectra API client v2.1. Please use get_all_campaigns() which supports pagination')

    def get_hosts(self, **kwargs):
        raise DeprecationWarning('This function has been deprecated in the Vectra API client v2.1. Please use get_all_hosts() which supports pagination')

    def get_detections(self, **kwargs):
        raise DeprecationWarning('This function has been deprecated in the Vectra API client v2.1. Please use get_all_detections() which supports pagination')

    def get_all_accounts(self, **kwargs):
        """
        Generator to retrieve all accounts - all parameters are optional
        :param all: does nothing
        :param c_score: certainty score (int) - will be removed with deprecation of v1 of api
        :param c_score_gte: certainty score greater than or equal to (int) - will be removed with deprecation of v1 of api
        :param certainty: certainty score (int)
        :param certainty_gte: certainty score greater than or equal to (int)
        :param fields: comma separated string of fields to be filtered and returned
            possible values are id, url, name, state, threat, certainty, severity, account_type,
            tags, note, note_modified_by, note_modified_timestamp, privilege_level, privilege_category,
            last_detection_timestamp, detection_set, probable_home
        :param first_seen: first seen timestamp of the account (datetime)
        :param include_detection_summaries: include detection summary in response (bool)
        :param last_seen: last seen timestamp of the account (datetime)
        :param last_source: registered ip address of host
        :param max_id: maximum ID of account returned
        :param min_id: minimum ID of account returned
        :param name: registered name of host
        :param note_modified_timestamp_gte: note last modified timestamp greater than or equal to (datetime)
        :param ordering: field to use to order response
        :param page: page number to return (int)
        :param page_size: number of object to return in repsonse (int)
        :param privilege_category: privilege category of account (low/medium/high)
        :param privilege_level: privilege level of account (0-10)
        :param privilege_level_gte: privilege of account level greater than or equal to (int)
        :param state: state of host (active/inactive)
        :param t_score: threat score (int) - will be removed with deprecation of v1 of api
        :param t_score_gte: threat score greater than or equal to (int) - will be removed with deprection of v1 of api
        :param tags: tags assigned to account
        :param threat: threat score (int)
        :param threat_gte: threat score greater than or equal to (int)
        """
        resp = self._request(method='get', url=f'{self.url}/accounts', params=self._generate_account_params(kwargs))
        yield resp
        while resp.json()['next']:
            resp = self._request(method='get', url=resp.json()['next'])
            yield resp

    def get_account_by_id(self, account_id=None, **kwargs):
        """
        Get account by id
        :param account_id: account id - required
        :param fields: comma separated string of fields to be filtered and returned - optional
            possible values are id, url, name, state, threat, certainty, severity, account_type,
            tags, note, note_modified_by, note_modified_timestamp, privilege_level, privilege_category,
            last_detection_timestamp, detection_set, probable_home
        """
        raise DeprecationWarning('This method is deprecated. Use API Version > 2.2')

    def get_account_tags(self, account_id=None):
        """
        Get Account tags
        :param account_id: ID of the account for which to retrieve the tags
        """
        return self._request(method='get', url=f'{self.url}/tagging/account/{account_id}')

    def set_account_tags(self, account_id=None, tags=[], append=False):
        """
        Set account tags
        :param account_id: ID of the account for which to set the tags
        :param tags: list of tags to add to account
        :param append: overwrites existing list if set to False, appends to existing tags if set to True
        Set to empty list to clear tags (default: False)
        """
        if append and type(tags) == list:
            current_list = self.get_account_tags(account_id=account_id).json()['tags']
            payload = {
                "tags": current_list + tags
            }
        elif type(tags) == list:
            payload = {
                "tags": tags
            }
        else:
            raise TypeError('tags must be of type list')

        return self._request(method='patch', url=f'{self.url}/tagging/account/{account_id}', json=payload)

    def bulk_set_accounts_tag(self, tag, account_ids):
        """
        Set a tag in bulk on multiple accounts. Only one tag can be set at a time
        Note that account IDs in APIv2.1 are not the same IDs as seen in the UI
        :param account_ids: IDs of the accounts for which to set the tag
        """
        if not isinstance(account_ids, list):
            raise TypeError('account IDs must be of type list')

        payload = {
            'objectIds': account_ids,
            'tag': tag
        }
        return self._request(method='post', url=f'{self.url}/tagging/account', json=payload)

    @request_error_handler
    def bulk_delete_accounts_tag(self, tag, account_ids):
        """
        Delete a tag in bulk on multiple accounts. Only one tag can be deleted at a time
        Note that account IDs in APIv2.1 are not the same IDs as seen in the UI
        :param account_ids: IDs of the accounts on which to delete the tag
        """
        if not isinstance(account_ids, list):
            raise TypeError('account IDs must be of type list')

        payload = {
            'objectIds': account_ids,
            'tag': tag
        }
        return self._request(method='delete', url=f'{self.url}/tagging/account',  json=payload)

    def get_account_note(self, account_id=None):
        """
        Get account notes
        :param account_id: ID of the account for which to retrieve the note
        For consistency we return a requests.models.Response object
        As we do not want to return the complete host body, we alter the response content
        """
        account = self.get_account_by_id(account_id=account_id)
        if account.status_code == 200:
            account_note = account.json()['note']
            # API endpoint return HTML escaped characters
            account_note = html.unescape(account_note) if account_note else ''
            json_dict = {'status': 'success', 'account_id': str(account_id), 'note': account_note}
            account._content = json.dumps(json_dict).encode('utf-8')
        return account

    def get_locked_accounts(self):
        """
        Get list of account locked by Account Lockdown
        """
        return self._request(method='get', url=f'{self.url}/lockdown/account')

    def get_rules(self, **kwargs):
        raise DeprecationWarning('This function has been deprecated in the Vectra API client v2.1. Please use get_all_rules() which supports pagination')

    def advanced_search(self, stype=None, page_size=50, query=None):
        """
        Advanced search
        :param stype: search type (hosts, detections, accounts)
        :param page_size: number of objects returned per page
        :param advanced query (download the following guide for more details on query language
            https://support.vectranetworks.com/hc/en-us/articles/360003225254-Search-Reference-Guide)
        """
        if stype not in ['hosts', 'detections', 'accounts']:
            raise ValueError("Supported values for stype are hosts, detections or accounts")

        if not query:
            raise ValueError('Query parameter is required')

        params = {
            'page_size': page_size,
            'query_string': query
        }

        resp = self._request(method='get', url=f'{self.url}/search/{stype}', params=params)
        yield resp
        while resp.json()['next']:
            resp = self._request(method='get', url=resp.json()['next'])
            yield resp

    def get_rule_by_id(self, rule_id, **kwargs):
        """
        Get triage rules by id
        :param rule_id: id of triage rule to retrieve
        :param fields: comma separated string of fields to be filtered and returned
            possible values are: active_detections, additional_conditions, created_timestamp,
            description, detection, detection_category, enabled, id, is_whitelist, last_timestamp,
            priority, source_conditions, template, total_detections, triage_category, url
        """
        if not rule_id:
            raise ValueError('Rule id required')

        return self._request(method='get', url=f'{self.url}/rules/{rule_id}', params=self._generate_rule_by_id_params(kwargs))

    def get_rules_by_name(self, triage_category=None, description=None):
        raise DeprecationWarning('This function has been deprecated in the Vectra API client v2.1. Please use get_all_rules with the "contains" query parameter')

    def get_all_rules(self, **kwargs):
        """
        Generator to retrieve all rules page by page - all parameters are optional
        :param contains: search for rules containing this string (substring matching)
        :param fields: comma separated string of fields to be filtered and returned
            possible values are: active_detections, additional_conditions, created_timestamp,
            description, detection, detection_category, enabled, id, is_whitelist, last_timestamp,
            priority, source_conditions, template, total_detections, triage_category, url
        :param include_templates: include rule templates, default is False
        :param ordering: field used to sort response
        :param page: page number to return (int)
        :param page_size: number of object to return in repsonse (int)
        """
        resp = self._request(method='get', url=f'{self.url}/rules', params=self._generate_rule_params(kwargs))
        yield resp
        while resp.json()['next']:
            resp = self._request(method='get',url = resp.json()['next'])
            yield resp

    def create_rule(self, detection_category=None, detection_type=None, triage_category=None,
        source_conditions=None, additional_conditions=None, is_whitelist=False, **kwargs):
        """
        Create triage rule
        :param detection_category: detection category to triage
            possible values are: botnet activity, command & control, reconnaissance,
            lateral movement, exfiltration
        :param detection_type: detection type to triage
        :param triage_category: name that will be used for triaged detection
        :param source_conditions: JSON blobs to represent a tree-like conditional structure
            operators for leaf nodes: ANY_OF or NONE_OF
            operators for non-leaf nodes: AND or OR
            possible value for conditions: ip, host, account, sensor
            Here is an example of a payload:
            "sourceConditions": {
                "OR": [
                {
                    "AND": [
                    {
                        "ANY_OF": {
                        "field": "ip",
                        "values": [
                            {
                            "value": "10.45.91.184",
                            "label": "10.45.91.184"
                            }
                        ],
                        "groups": [],
                        "label": "IP"
                        }
                    }
                    ]
                }
                ]
            }
            }
        :param additional_conditions: JSON blobs to represent a tree-like conditional structure
            operators for leaf nodes: ANY_OF or NONE_OF
            operators for non-leaf nodes: AND or OR
            possible value for conditions: remote1_ip, remote1_ip_groups, remote1_proto, remote1_port,
                remote1_dns, remote1_dns_groups, remote2_ip, remote2_ip_groups, remote2_proto, remote2_port,
                remote2_dns, remote2_dns_groups, account, named_pipe, uuid, identity, service, file_share,
                file_extensions, rdp_client_name, rdp_client_token, keyboard_name
            Here is an example of a payload:
            "additionalConditions": {
                "OR": [
                {
                    "AND": [
                    {
                        "ANY_OF": {
                        "field": "remote1_ip",
                        "values": [
                            {
                            "value": "10.1.52.71",
                            "label": "10.1.52.71"
                            }
                        ],
                        "groups": [],
                        "label": "External Target IP"
                        }
                    }
                    ]
                }
                ]
            }
        :param is_whitelist: set to True if rule is a whitelist, opposed to tracking detections without scores (boolean)
        :param description: name of the triage rule - optional
        :param priority: used to determine order of triage filters (int) - optional
        :returns request object
        """
        if not all([detection_category, detection_type, triage_category]):
            raise ValueError('Missing required parameter')

        if detection_category.lower() not in ['botnet activity', 'command & control', 'reconnaissance', 'lateral movement', 'exfiltration']:
            raise ValueError("detection_category not recognized")

        payload = {
            'detection_category': detection_category,
            'detection': detection_type,
            'triage_category': triage_category,
            'is_whitelist': is_whitelist,
            'source_conditions': source_conditions,
            'additional_conditions': additional_conditions
            }

        return self._request(method='post', url=f'{self.url}/rules', json=payload)

    def update_rule(self, rule_id=None, **kwargs):
        """
        Update triage rule
        :param rule_id: id of rule to update
        :param triage_category: name that will be used for triaged detection
        :param source_conditions: JSON blobs to represent a tree-like conditional structure
            operators for leaf nodes: ANY_OF or NONE_OF
            operators for non-leaf nodes: AND or OR
            possible value for conditions: ip, host, account, sensor
            Here is an example of a payload:
            "sourceConditions": {
                "OR": [
                {
                    "AND": [
                    {
                        "ANY_OF": {
                        "field": "ip",
                        "values": [
                            {
                            "value": "10.45.91.184",
                            "label": "10.45.91.184"
                            }
                        ],
                        "groups": [],
                        "label": "IP"
                        }
                    }
                    ]
                }
                ]
            }
            }
        :param additional_conditions: JSON blobs to represent a tree-like conditional structure
            operators for leaf nodes: ANY_OF or NONE_OF
            operators for non-leaf nodes: AND or OR
            possible value for conditions: remote1_ip, remote1_ip_groups, remote1_proto, remote1_port,
                remote1_dns, remote1_dns_groups, remote2_ip, remote2_ip_groups, remote2_proto, remote2_port,
                remote2_dns, remote2_dns_groups, account, named_pipe, uuid, identity, service, file_share,
                file_extensions, rdp_client_name, rdp_client_token, keyboard_name
            Here is an example of a payload:
            "additionalConditions": {
                "OR": [
                {
                    "AND": [
                    {
                        "ANY_OF": {
                        "field": "remote1_ip",
                        "values": [
                            {
                            "value": "10.1.52.71",
                            "label": "10.1.52.71"
                            }
                        ],
                        "groups": [],
                        "label": "External Target IP"
                        }
                    }
                    ]
                }
                ]
            }
        :param is_whitelist: set to True if rule is a whitelist, opposed to tracking detections without scores (boolean)
        :param description: name of the triage rule - optional
        :param priority: used to determine order of triage filters (int) - optional
        :param enabled: is the rule currently enables (boolean) - optional - Not yet implemented!
        :returns request object
        """

        if rule_id:
            rule = self.get_rule_by_id(rule_id=rule_id).json()
        else:
            raise ValueError("rule id must be provided")

        valid_keys = ['description', 'priority', 'enabled', 'triage_category',
            'is_whitelist', 'source_conditions', 'additional_conditions']

        for k, v in kwargs.items():
            if k in valid_keys:
                rule[k] = v
            else:
                raise ValueError(f'invalid parameter provided: {str(k)}')

        return self._request(method='put', url=f'{self.url}/rules/{rule_id}', json=rule)

    def get_groups(self, **kwargs):
        raise DeprecationWarning('This function has been deprecated in the Vectra API client starting with v2.1. Please use get_all_groups() which supports pagination')

    def get_groups_by_name(self, name=None, description=None):
        raise DeprecationWarning('This function has been deprecated in the Vectra API client starting with v2.1. Please use get_all_groups with the "description" query parameter')

    def get_detect_usage(self, **kwargs):
        """
        Get average montly IP count for Detect
        :param start: starting month for the usage statistics - format YYYY-mm
        :param end: end month for the usage statistics - format YYYY-mm
        Default is statistics from last month
        """
        return self._request(method='get', url=f'{self.url}/usage/detect', params=self._generate_detect_usage_params(kwargs))

    def get_audits(self, start_date=None, end_date=None):
        """
        Get audits between start_date and end_date, inclusive
        :param start_date: start date (datetime.date), GMT, defaults to date.min
        :param end_date: end date (datetime.date), GMT, defaults to date.max
        """
        if start_date is None and end_date is None:
            return self._request(method='get', url=f'{self.url}/audits')
        elif start_date is None and end_date is not None:
            return self._request(method='get', url=f'{self.url}/audits?end={end_date.isoformat()}')
        elif start_date is not None and end_date is None:
            return self._request(method='get', url=f'{self.url}/audits?start={start_date.isoformat()}')
        else:
            return self._request(method='get', url=f'{self.url}/audits?start={start_date.isoformat()}&end={end_date.isoformat()}')

class VectraClientV2_2(VectraClientV2_1):

    def __init__(self, url=None, token=None, verify=False):
        """
        Initialize Vectra client
        :param url: IP or hostname of Vectra brain (ex https://www.example.com) - required
        :param token: API token for authentication when using API v2*
        :param verify: Verify SSL (default: False) - optional
        """
        super().__init__(url=url, token=token, verify=verify)
        # Remove potential trailing slash
        url = VectraClient._remove_trailing_slashes(url)
        # Set endpoint to APIv2.2
        self.version = 2.2
        self.url = f'{url}/api/v{self.version}'


    @staticmethod
    def _generate_assignment_params(args):
        """
        Generate query parameters for assignment queries based on provided args
        :param args: dict of keys to generate query params
        :rtype: dict
        """
        params = {}
        valid_keys = ['accounts', 'assignees', 'created_after', 'fields', 'max_id', 'min_id',
            'ordering', 'page', 'page_size', 'resolution', 'resolved']

        for k, v in args.items():
            if k in valid_keys:
                if v is not None:
                    if isinstance(v, list):
                        # Backend needs list parameters as a comma-separated list
                        str_values = [str(int) for int in v]
                        params[k] = ','.join(str_values)
                    else:
                        params[k] = v
            else:
                raise ValueError(f'argument {str(k)} is an invalid assignment query parameter')
        return params

    # TODO remove this function if APIv < 2.2. is officially retired
    def get_account_by_id(self, account_id=None, **kwargs):
        """
        Get account by id
        :param account_id: account id - required
        :param fields: comma separated string of fields to be filtered and returned - optional
            possible values are id, url, name, state, threat, certainty, severity, account_type,
            tags, note, note_modified_by, note_modified_timestamp, privilege_level, privilege_category,
            last_detection_timestamp, detection_set, probable_home
        """
        if not account_id:
            raise ValueError('Account id required')

        return self._request(method='get', url=f'{self.url}/accounts/{account_id}', params=self._generate_account_params(kwargs))

    def get_host_note(self, host_id=None):
        """
        Get host notes
        :param host_id: host ID
        """
        if not host_id:
            raise ValueError('Host id required')

        return self._request(method='get', url=f'{self.url}/hosts/{host_id}/notes')

    def set_host_note(self, host_id=None, note=''):
        """
        Set host note
        :param host_id: host ID
        :param note: content of the note to set
        """
        if isinstance(note, str):
            payload = {
                "note": note
            }
        else:
            raise TypeError('Note must be of type str')

        return self._request(method='post', url=f'{self.url}/hosts/{host_id}/notes', json=payload)

    def update_host_note(self, host_id=None, note_id=None, note=''):
        """
        Set host note
        :param host_id: host ID
        :param note_id: ID of the note to update
        :param note: updated content of the note
        """
        if isinstance(note, str):
            payload = {
                "note": note
            }
        else:
            raise TypeError('Note must be of type str')

        return self._request(method='patch', url=f'{self.url}/hosts/{host_id}/notes/{note_id}', json=payload)

    def delete_host_note(self, host_id=None, note_id=None):
        """
        Set host note
        :param host_id: host ID
        :param note_id: ID of the note to delete
        """

        return self._request(method='delete', url=f'{self.url}/hosts/{host_id}/notes/{note_id}')

    def get_detection_note(self, detection_id=None):
        """
        Get detection notes
        :param detection_id: detection ID
        """
        if not detection_id:
            raise ValueError('detection id required')

        return self._request(method='get', url=f'{self.url}/detections/{detection_id}/notes')

    def set_detection_note(self, detection_id=None, note=''):
        """
        Set detection note
        :param detection_id: detection ID
        :param note: content of the note to set
        """
        if isinstance(note, str):
            payload = {
                "note": note
            }
        else:
            raise TypeError('Note must be of type str')

        return self._request(method='post', url=f'{self.url}/detections/{detection_id}/notes', json=payload)

    def update_detection_note(self, detection_id=None, note_id=None, note=''):
        """
        Set detection note
        :param detection_id: detection ID
        :param note_id: ID of the note to update
        :param note: updated content of the note
        """
        if isinstance(note, str):
            payload = {
                "note": note
            }
        else:
            raise TypeError('Note must be of type str')

        return self._request(method='patch', url=f'{self.url}/detections/{detection_id}/notes/{note_id}', json=payload)

    def delete_detection_note(self, detection_id=None, note_id=None):
        """
        Set detection note
        :param detection_id: detection ID
        :param note_id: ID of the note to delete
        """

        return self._request(method='delete', url=f'{self.url}/detections/{detection_id}/notes/{note_id}')

    def get_account_note(self, account_id=None):
        """
        Get account notes
        :param account_id: account ID
        """
        if not account_id:
            raise ValueError('account id required')

        return self._request(method='get', url=f'{self.url}/accounts/{account_id}/notes')

    def set_account_note(self, account_id=None, note=''):
        """
        Set account note
        :param account_id: account ID
        :param note: content of the note to set
        """
        if isinstance(note, str):
            payload = {
                "note": note
            }
        else:
            raise TypeError('Note must be of type str')

        return self._request(method='post', url=f'{self.url}/accounts/{account_id}/notes', json=payload)

    def update_account_note(self, account_id=None, note_id=None, note=''):
        """
        Set account note
        :param account_id: account ID
        :param note_id: ID of the note to update
        :param note: updated content of the note
        """
        if isinstance(note, str):
            payload = {
                "note": note
            }
        else:
            raise TypeError('Note must be of type str')

        return self._request(method='patch', url=f'{self.url}/accounts/{account_id}/notes/{note_id}', json=payload)

    def delete_account_note(self, account_id=None, note_id=None):
        """
        Set account note
        :param account_id: account ID
        :param note_id: ID of the note to delete
        """

        return self._request(method='delete', url=f'{self.url}/accounts/{account_id}/notes/{note_id}')

    def get_all_assignments(self, **kwargs):
        """
        Generator to retrieve all assignments - all parameters are optional
        :param accounts: filter by accounts ([int])
        :param assignees: filter by assignees (int)
        :param created_after: filter by created after timestamp
        :param page: page number to return (int)
        :param page_size: number of object to return in repsonse (int)
        :param resolution: filter by resolution (int)
        :param resolved: filters by resolved status (bool)
        """
        resp = self._request(method='get', url=f'{self.url}/assignments', params=self._generate_assignment_params(kwargs))
        yield resp
        while resp.json()['next']:
            resp = self._request(method='get', url=resp.json()['next'])
            yield resp

    def create_account_assignment(self, assign_account_id, assign_to_user_id):
        """
        Create new assignment
        :param assign_account_id: ID of the account to assign
        :param assign_to_user_id: ID of the assignee
        """
        payload = {
            'assign_account_id': assign_account_id,
            'assign_to_user_id': assign_to_user_id
        }
        return self._request(method='post', url=f'{self.url}/assignments', json=payload)

    def create_host_assignment(self, assign_host_id, assign_to_user_id):
        """
        Create new assignment
        :param assign_account_id: ID of the account to assign
        :param assign_to_user_id: ID of the assignee
        """
        payload = {
            'assign_host_id': assign_host_id,
            'assign_to_user_id': assign_to_user_id
        }
        return self._request(method='post', url=f'{self.url}/assignments', json=payload)

    def update_assignment(self, assignment_id, assign_to_user_id):
        """
        Update an existing assignment
        :param assignment_id: ID of the assigbment to update
        :param assign_to_user_id: ID of the assignee
        """
        payload = {
            'assign_to_user_id': assign_to_user_id
        }
        return self._request(method='put', url=f'{self.url}/assignments/{assignment_id}', json=payload)

    def delete_assignment(self, assignment_id):
        """
        Delete assignment
        :param assignment_id: assignment ID
        """
        return self._request(method='delete', url=f'{self.url}/assignments/{assignment_id}')

    def set_assignment_resolved(self, assignment_id:int, detection_ids:list, outcome:int, note:str, mark_as_fixed:bool =  None, triage_as:str = None):
        """
        Set an assignment as resolved
        :param outcome: integer value corresponding to the following:
            1: benign_true_positive
            2: malicious_true_positive
            3: false_positive
        :param note: Note to add to fixed/triaged detections
        :param triage_as: One-time triage detection(s) and rename as (str).
        :param mark_as_fixed: mark the detection(s) as fixed (bool). Custom triage_as and mark_as_fixed are mutually exclusive.
        :param detection_ids: list of detection IDs to fix/triage
        """
        if not triage_as and not mark_as_fixed:
            raise ValueError('Either triage_as or mark_as_fixed are requited')

        payload = {
            "outcome": outcome,
            "note": note,
            "mark_as_fixed": mark_as_fixed,
            "triage_as": triage_as,
            "detection_ids": detection_ids
            }
        return self._request(method='put', url=f'{self.url}/assignments/{assignment_id}/resolve', json=payload)

    def get_all_assignment_outcomes(self, **kwargs):
        """
        Get the outcome of a given assignment
        :param :
        """
        resp = self._request(method='get', url=f'{self.url}/assignment_outcomes')
        yield resp
        while resp.json()['next']:
            resp = self._request(method='get', url=resp.json()['next'])
            yield resp

    def get_assignment_outcome_by_id(self, assignment_outcome_id:int):
        """
        Describe an existing Assignment Outcome
        :param assignment_outcome_id: ID of the Assignment Outcome you want details for.
        """
        return self._request(method='get', url=f'{self.url}/assignment_outcomes/{assignment_outcome_id}')

    def create_assignment_outcome(self, title:str, category:str):
        """
        Create a new custom Assignment Outcome
        :param tile: title of the new Assignment Outcome to create.
        :param category: one of benign_true_positive, malicious_true_positive or false_positive
        """
        if category not in ["benign_true_positive", "malicious_true_positive", "false_positive"]:
            raise ValueError('Invalid category provided')

        payload = {
            "title": title,
            "category": category
        }
        return self._request(method='post', url=f'{self.url}/assignment_outcomes', json=payload)

    def update_assignment_outcome(self, outcome_id:int, title:str, category:str):
        """
        Update an existing custom Assignment Outcome
        :param outcome_id:
        :param tile: title of the new Assignment Outcome to create.
        :param category: one of benign_true_positive, malicious_true_positive or false_positive
        """
        if category not in ["benign_true_positive", "malicious_true_positive", "false_positive"]:
            raise ValueError('Invalid category provided')

        payload = {
            "title": title,
            "category": category
        }
        return self._request(method='put', url=f'{self.url}/assignment_outcomes/{outcome_id}', json=payload)

    def delete_assignment_outcome(self, outcome_id:int):
        """
        Delete an existing custom Assignment Outcome
        :param outcome_id: ID of the Assignment Outcome to delete
        """
        return self._request(method='delete', url=f'{self.url}/assignment_outcomes/{outcome_id}')

    def get_sensor_registration_token(self):
        """
        Get the existing sensor registration token.
        If no valid token has been created yet, this will return an empty JSON
        """
        response =  self._request(method='get', url=f'{self.url}/sensor_token')
        # GET returns an empty response of no valid token is found, but we want JSON
        if len(response.content) < 1:
            json_dict = {}
            response._content = json.dumps(json_dict).encode('utf-8')
        return response

    def create_sensor_registration_token(self):
        """
        Create a new sensor registration token.
        The token will be valid for 24 hours.
        """
        return self._request(method='post', url=f'{self.url}/sensor_token')

    def delete_sensor_registration_token(self):
        """
        Delete the existing sensor registration token
        """
        return self._request(method='delete', url=f'{self.url}/sensor_token')

    def get_aws_external_connectors(self):
        """
        Get the configured external connectors for AWS.
        """
        return self._request(method='get', url=f'{self.url}/settings/aws_connectors')

    def create_aws_external_connector(self, access_key:str, alias:str, secret_key:str, role_to_assume:str, account_type:str):
        """
        Add an external connector for AWS.
        The UI is required to enable AWS within the External Connectors settings page.
        :param access_key: AWS Access Key ID for the credentials
        :param alias: Descriptive name shown in the Vectra UI
        :param secret_key: AWS Secret Access Key for the credentials
        :param role_to_assume: Name of the IAM Role to assume witin AWS
        :param account_type: The type of account being configured, either Single or Multiple
        """
        payload = {
            "access_key":access_key,
            "alias": alias,
            "secret_key": secret_key,
            "role_to_assume": role_to_assume,
            "account_type": account_type
        }
        return self._request(method='post', url=f'{self.url}/settings/aws_connectors',json=payload)

class VectraClientV2_4(VectraClientV2_2):

    def __init__(self, url=None, token=None, verify=False):
        """
        Initialize Vectra client
        :param url: IP or hostname of Vectra brain (ex https://www.example.com) - required
        :param token: API token for authentication when using API v2*
        :param verify: Verify SSL (default: False) - optional
        """
        super().__init__(url=url, token=token, verify=verify)
        # Remove potential trailing slash
        url = VectraClient._remove_trailing_slashes(url)
        # Set endpoint to APIv2.4
        self.version = 2.4
        self.url = f'{url}/api/v{self.version}'


    @staticmethod
    def _generate_group_params(args):
        """
        Generate query parameters for groups based on provided args
        :param args: dict of keys to generate query params
        :rtype: dict
        """
        params = {}
        valid_keys = ['account_ids', 'account_names','description', 'domains', 'host_ids', 'host_names', 'importance',
                      'ips', 'last_modified_by', 'last_modified_timestamp', 'name', 'page', 'page_size', 'type']
        for k, v in args.items():
            if k in valid_keys:
                if v is not None:
                    if k == 'importance' and v not in ["high", "medium", "low", "never_prioritize"]:
                        raise ValueError('importance is an invalid value, must be in ["high", "medium", "low", or "never_prioritize"]')
                    else:
                        params[k] = v
            else:
                raise ValueError(f'argument {str(k)} is an invalid group query parameter')
        return params

    def get_all_groups(self, **kwargs):
        """
        Generator to retrieve all groups - all parameters are optional
        :param account_ids: search for groups containing those account IDs (list)
        :param account_names: search for groups containing those account names (list)
        :param description: description of groups to search
        :param domains: search for groups containing those domains (list)
        :param host_ids: search for groups containing those host IDs (list)
        :param host_names: search for groups containing those hosts (list)
        :param importance: search for groups of this specific importance (One of "high", "medium", "low", or "never_prioritize")
        :param ips: search for groups containing those IPs (list)
        :param last_modified_by: username of last person to modify this group
        :param last_modified_timestamp: timestamp of last modification of group (datetime)
        :param name: name of groups to search
        :param page: page number to return (int) TODO check
        :param page_size: number of object to return in repsonse (int) TODO check
        :param type: type of group to search (domain/host/ip)
        """
        resp = self._request(method='get', url=f'{self.url}/groups', params=self._generate_group_params(kwargs))
        yield resp
        while resp.json()['next']:
            resp = self._request(method='get', url=resp.json()['next'])
            yield resp

    def create_group(self, name=None, description='', type=None, members=[]):
        """
        Create group
        :param name: name of the group to create
        :param description: description of the group
        :param type: type of the group to create (account/domain/host/ip)
        :param members: list of host ids to add to group
        :rtype requests.Response:
        """
        if not name:
            raise ValueError("missing required parameter: name")
        if not type:
            raise ValueError("missing required parameter: type")
        if type not in ['account', 'host', 'domain', 'ip']:
            raise ValueError('parameter type must have value "account", "domain", "ip" or "host"')
        if not isinstance(members, list):
            raise TypeError("members must be type: list")

        payload = {
            "name": name,
            "description": description,
            "type": type,
            "members": members
        }
        return self._request(method='post', url=f'{self.url}/groups', json=payload)

    def update_group(self, group_id, name=None, description='', members=[], append=False):
        """
        Update group
        :param group_id: id of group to update
        :param name: name of group
        :param description: description of the group
        :param members: list of members to add to group
        :param rules: list of rule ids to add to group
        :param append: set to True if appending to existing list (boolean)
        """
        if not isinstance(members, list):
            raise TypeError("members must be type: list")

        group = self.get_group_by_id(group_id = group_id).json()
        try:
            id = group['id']
        except KeyError:
            raise KeyError(f'Group with id {str(group_id)} was not found')

        # Transform existing members into flat list as API returns dicts for host & account groups
        if append:
            if group['type'] in ['domain','ip']:
                for member in group['members']:
                    members.append(member)
            elif group['type'] == 'account':
                for member in group['members']:
                    members.append(member['uid'])
            else:
                for member in group['members']:
                    members.append(member['id'])
        # Ensure members are unique
        members = list(set(members))

        name = name if name else group['name']
        description = description if description else group['description']

        payload = {
            "name": name,
            "description": description,
            "members": members
        }
        return self._request(method='patch', url=f'{self.url}/groups/{id}', json=payload)

    def delete_group(self, group_id=None):
        """
        Delete group
        :param group_id:
        detections
        """
        return self._request(method='delete', url=f'{self.url}/groups/{group_id}')

class VectraClientV2_5(VectraClientV2_4):
<<<<<<< HEAD

=======
>>>>>>> 94cd1fd8
    def __init__(self, url=None, token=None, verify=False):
        """
        Initialize Vectra client
        :param url: IP or hostname of Vectra brain (ex https://www.example.com) - required
        :param token: API token for authentication when using API v2*
        :param verify: Verify SSL (default: False) - optional
        """
        super().__init__(url=url, token=token, verify=verify)
        # Remove potential trailing slash
        url = VectraClient._remove_trailing_slashes(url)
<<<<<<< HEAD
        self.url = f'{url}/api/v2.5'
        self.version = 2.5

    @request_error_handler
    def get_match_available_devices(self):
        """
        Get all currently available devices
        """
        return requests.get('{url}/vectra-match/available-devices'.format(url=self.url), headers=self.headers, verify=self.verify)

    @request_error_handler
    def get_match_enablement(self, device_serial=None):
        """
        Get current enablement state for a given device
        :param device_serial: Serial of the device
        """
        if not device_serial:
            raise ValueError('Device serial required')

        if not isinstance(device_serial, str):
            raise TypeError('Device serial must be of type string')

        return requests.get('{url}/vectra-match/enablement?device_serial={device_serial}'.format(url=self.url, device_serial=device_serial), headers=self.headers, verify=self.verify)

    @request_error_handler
    def set_match_enablement(self, device_serial=None, state='default'):
        """
        Set enablement state for a given device
        :param device_serial: Serial of the device
        :param state: Required state
        """

        if not device_serial:
            raise ValueError('Device serial required')

        if state == 'default':
            raise ValueError('State required')

        if not isinstance(state, bool):
            raise TypeError('State must be of type bool')

        if not isinstance(device_serial, str):
            raise TypeError('Device serial must be of type str')

        payload = {
            "device_serial": device_serial,
            "desired_state": state
        }

        return requests.post('{url}/vectra-match/enablement'.format(url=self.url, device_serial=device_serial), headers=self.headers, json=payload, verify=self.verify)

    @request_error_handler
    def get_match_status(self, device_serial=None):
        """
        Get current status for all devices
        :param device_serial: Serial of the device
        """

        if device_serial and not isinstance(device_serial, str):
            raise TypeError('Device serial must be of type string')

        if device_serial:
            return requests.get('{url}/vectra-match/status?device_serial={device_serial}'.format(url=self.url, device_serial=device_serial), headers=self.headers, verify=self.verify)
        return requests.get('{url}/vectra-match/status'.format(url=self.url), headers=self.headers, verify=self.verify)

    @request_error_handler
    def get_match_stats(self, device_serial=None):
        """
        Get stats for all devices
        :param device_serial: Serial of the device
        """

        if device_serial and not isinstance(device_serial, str):
            raise TypeError('Device serial must be of type string')

        if device_serial:
            return requests.get('{url}/vectra-match/stats?device_serial={device_serial}'.format(url=self.url, device_serial=device_serial), headers=self.headers, verify=self.verify)
        return requests.get('{url}/vectra-match/stats'.format(url=self.url), headers=self.headers, verify=self.verify)

    @request_error_handler
    def get_match_alert_stats(self, device_serial=None):
        """
        Get stats for all devices
        :param device_serial: Serial of the device
        """

        if device_serial and not isinstance(device_serial, str):
            raise TypeError('Device serial must be of type string')

        if device_serial:
            return requests.get('{url}/vectra-match/alert-stats?device_serial={device_serial}'.format(url=self.url, device_serial=device_serial), headers=self.headers, verify=self.verify)
        return requests.get('{url}/vectra-match/alert-stats'.format(url=self.url), headers=self.headers, verify=self.verify)

    @request_error_handler
    def get_match_ruleset_information(self, uuid=None):
        """
        Get information about a single ruleset
        :param uuid: UUID of the ruleset
        """

        if not uuid:
            raise ValueError('UUID required')

        if not isinstance(uuid, str):
            raise TypeError('UUID must be of type string')

        return requests.get('{url}/vectra-match/rules?uuid={uuid}'.format(url=self.url, uuid=uuid), headers=self.headers, verify=self.verify)

    @request_error_handler
    def upload_match_ruleset(self, file_path=None, notes=None):
        """
        Upload and validate a new rules file
        :param file_path: Path of the file to upload
        :param notes: Optional notes to add
        """

        if not file_path:
            raise ValueError('File path required')

        if not isinstance(file_path, str):
            raise TypeError('File path must be of type string')

        if notes and not isinstance(notes, str):
            raise TypeError('Notes must be of type string')

        _, filename = os.path.split(file_path)

        rule_file = open(file_path, 'rb')

        payload = {
            "notes": notes if notes else ''
        }

        headers = self.headers.copy()
        del headers['Content-Type']

        return requests.post('{url}/vectra-match/rules'.format(url=self.url), headers=headers, files={'file': rule_file}, data=payload, verify=self.verify)

    @request_error_handler
    def delete_match_ruleset(self, uuid=None):
        """
        Delete an existing ruleset
        :param uuid: UUID of the ruleset
        """

        if not uuid:
            raise ValueError('UUID required')

        if not isinstance(uuid, str):
            raise TypeError('UUID must be of type string')

        payload = {
            "uuid": uuid
        }

        return requests.delete('{url}/vectra-match/rules'.format(url=self.url), headers=self.headers, json=payload, verify=self.verify)

    @request_error_handler
    def get_match_assignment(self):
        """
        Get all existing mapping between rulesets and devices
        """

        return requests.get('{url}/vectra-match/assignment'.format(url=self.url), headers=self.headers, verify=self.verify)

    @request_error_handler
    def set_match_assignment(self, uuid=None, device_list=None):
        """
        Get all existing mapping between rulesets and devices
        :param uuid: UUID of the ruleset
        :param device_list: list of devices
        """

        if not uuid:
            raise ValueError('UUID required')

        if not isinstance(uuid, str):
            raise TypeError('UUID must be of type string')

        if not device_list:
            raise ValueError('Device list required')

        if not isinstance(device_list, list):
            raise TypeError('Device list must be of type list')

        payload = {
            "uuid": uuid,
            "device_serials": device_list
        }

        return requests.post('{url}/vectra-match/assignment'.format(url=self.url), headers=self.headers, json=payload, verify=self.verify)

    @request_error_handler
    def delete_match_assignment(self, uuid=None, device_serial=None):
        """
        Delete a rules file assignment to one device
        :param uuid: UUID of the ruleset
        :param device_serial: Serial of the device
        """

        if not uuid:
            raise ValueError('UUID required')

        if not isinstance(uuid, str):
            raise TypeError('UUID must be of type string')

        if not device_serial:
            raise ValueError('Device serial required')

        if not isinstance(device_serial, str):
            raise TypeError('Device serial must be of type str')

        payload = {
            "uuid": uuid,
            "device_serial": device_serial
        }

        return requests.delete('{url}/vectra-match/assignment'.format(url=self.url), headers=self.headers, json=payload, verify=self.verify)
=======
        # Set endpoint to APIv2.5
        self.version = 2.5
        self.url = f'{url}/api/v{self.version}'

    @staticmethod
    def _generate_group_params(args):
        """
        Generate query parameters for groups based on provided args
        :param args: dict of keys to generate query params
        :rtype: dict
        """
        params = {}
        valid_keys = ['account_names','description', 'domains', 'host_ids', 'host_names', 'importance',
                      'ips', 'last_modified_by', 'last_modified_timestamp', 'name', 'page', 'page_size', 'type']
        for k, v in args.items():
            if k in valid_keys:
                if v is not None:
                    if k == 'importance' and v not in ["high", "medium", "low", "never_prioritize"]:
                        raise ValueError('importance is an invalid value, must be in ["high", "medium", "low", or "never_prioritize"]')
                    else:
                        params[k] = v
            else:
                raise ValueError(f'argument {str(k)} is an invalid group query parameter')
        return params
    
    def get_all_groups(self, **kwargs):
        """
        Generator to retrieve all groups - all parameters are optional
        :param account_names: search for groups containing those account names (list)
        :param description: description of groups to search
        :param domains: search for groups containing those domains (list)
        :param host_ids: search for groups containing those host IDs (list)
        :param host_names: search for groups containing those hosts (list)
        :param importance: search for groups of this specific importance (One of "high", "medium", "low", or "never_prioritize")
        :param ips: search for groups containing those IPs (list)
        :param last_modified_by: username of last person to modify this group
        :param last_modified_timestamp: timestamp of last modification of group (datetime)
        :param name: name of groups to search
        :param page: page number to return (int) TODO check
        :param page_size: number of object to return in repsonse (int) TODO check
        :param type: type of group to search (domain/host/ip)
        """
        resp = self._request(method='get', url=f'{self.url}/groups', params=self._generate_group_params(kwargs))
        yield resp
        while resp.json()['next']:
            resp = self._request(method='get', url=resp.json()['next'])
            yield resp

    @staticmethod
    def _generate_vectramatch_params(args):
        """
        Generate query parameters for groups based on provided args
        :param args: dict of keys to generate query params
        :rtype: dict
        """
        params = {}
        valid_keys = ['device_serial', 'device_serials', 'desired_state', 'uuid', 'file','notes']
        for k, v in args.items():
            if k in valid_keys:
                if v is not None:
                    if k == 'importance' and v not in ["high", "medium", "low", "never_prioritize"]:
                        raise ValueError('importance is an invalid value, must be in ["high", "medium", "low", or "never_prioritize"]')
                    else:
                        params[k] = v
            else:
                raise ValueError(f'argument {str(k)} is an invalid group query parameter')
        return params

    def get_vectramatch_enablement(self, **kwargs):
        """
        Determine enablement state of desired device
        :param device_serial: serial number of device (required)
        """
        params = self._generate_vectramatch_params(kwargs)
        if "device_serial" not in params.keys():
            raise ValueError("Device serial number is required.")
        resp = self._request(method='get', url=f'{self.url}/vectra-match/enablement', params=params)
        return resp
    
    def set_vectramatch_enablement(self, **kwargs):
        """
        Set desired enablement state of device
        :param device_serial: serial number of device (required)
        :param desired_state: boolean True or False (required)
        """
        params = self._generate_vectramatch_params(kwargs)
        if "device_serial" not in params.keys():
            raise ValueError("Device serial number is required.")
            
        if "desired_state" not in params.keys():
            raise ValueError("Desired state is required (boolean).")
        resp = self._request(method='post', url=f'{self.url}/vectra-match/enablement', json=params)
        return resp

    def get_vectramatch_stats(self, **kwargs):
        """
        Retrieve vectra-match stats
        :param device_serial: serial number of device (optional)
        """
        resp = self._request(method='get', url=f'{self.url}/vectra-match/stats', params=self._generate_vectramatch_params(kwargs))
        return resp

    def get_vectramatch_status(self, **kwargs):
        """
        Retrieve vectra-match status
        :param device_serial: serial number of device (optional)
        """
        resp = self._request(method='get', url=f'{self.url}/vectra-match/status', params=self._generate_vectramatch_params(kwargs))
        return resp
    
    def get_vectramatch_available_devices(self):
        """
        Retrieve devices that can be enabled for vectra-match
        """
        resp = self._request(method='get', url=f'{self.url}/vectra-match/available-devices')
        return resp
    
    def get_vectramatch_rules(self, **kwargs):
        """
        Retrieve vectra-match rules
        :param uuid: uuid of an uploaded ruleset (required)
        """
        params = self._generate_vectramatch_params(kwargs)
        if "uuid" not in params.keys():
            raise ValueError("Ruleset uuid must be provided.")
        resp = self._request(method='get', url=f'{self.url}/vectra-match/rules', params=params)
        return resp

    def upload_vectramatch_rules(self, **kwargs):
        """
        Upload vectra-match rules
        :param file: name of ruleset desired to be uploaded (required)
        :param notes: notes about the uploaded file (optional)
        """
        params=self._generate_vectramatch_params(kwargs)
        if "file" not in params.keys():
            raise ValueError("A ruleset filename is required.")
        if "notes" not in params.keys():
            params["notes"] = ""
        headers = {
            'Authorization': self.headers["Authorization"]
        }
        resp = self._request(method='post', url=f'{self.url}/vectra-match/rules', headers=headers,
                            files={"file":open(f"{params['file']}","rb")}, data={"notes": params['notes']})
        return resp

    def delete_vectramatch_rules(self, **kwargs):
        """
        Retrieve vectra-match rules
        :param uuid: uuid of an uploaded ruleset (required)
        """
        params = self._generate_vectramatch_params(kwargs)
        if "uuid" not in params.keys():
            raise ValueError("Must provide the uuid of the desired ruleset to be deleted.")
        resp = self._request(method='delete', url=f'{self.url}/vectra-match/rules', json=params)
        return resp

    def get_vectramatch_assignment(self):
        """
        Retrieve ruleset assignments for vectra-match
        """
        resp = self._request(method='get', url=f'{self.url}/vectra-match/assignment')
        return resp
    
    def set_vectramatch_assignment(self,**kwargs):
        """
        Assign ruleset to device
        :param uuid: uuid of the ruleset to be assigned (required)
        :param device_serials: list of devices to assign the ruleset (required)
        """
        params = self._generate_vectramatch_params(kwargs)
        if "uuid" not in params.keys():
            raise ValueError("Must provide the ruleset uuid")
        if "device_serials" not in params.keys():
            raise ValueError("Must provide the serial number(s) of the device(s) to be assigned.")
        elif not isinstance(params["device_serials"],list):
            params["device_serials"] = params["device_serials"].split(",")
        resp = self._request(method='post', url=f'{self.url}/vectra-match/assignment', json=params)
        return resp

    def delete_vectramatch_assignment(self,**kwargs):
        """
        Assign ruleset to device
        :param uuid: uuid of the ruleset to be assigned (required)
        :param device_serial: serial of device (required)
        """
        params = self._generate_vectramatch_params(kwargs)
        if "uuid" not in params.keys():
            raise ValueError("Must provide the ruleset uuid")
        if "device_serial" not in params.keys():
            raise ValueError("Must provide the device serial number.")
        resp = self._request(method='delete', url=f'{self.url}/vectra-match/assignment', json=params)
        return resp
        
>>>>>>> 94cd1fd8
<|MERGE_RESOLUTION|>--- conflicted
+++ resolved
@@ -5,13 +5,8 @@
 import re
 import copy
 import ipaddress
-<<<<<<< HEAD
 import os
-=======
-from urllib3 import disable_warnings, exceptions
->>>>>>> 94cd1fd8
-
-disable_warnings(exceptions.InsecureRequestWarning)
+
 warnings.filterwarnings('always', '.*', PendingDeprecationWarning)
 
 
@@ -2687,10 +2682,7 @@
         return self._request(method='delete', url=f'{self.url}/groups/{group_id}')
 
 class VectraClientV2_5(VectraClientV2_4):
-<<<<<<< HEAD
-
-=======
->>>>>>> 94cd1fd8
+
     def __init__(self, url=None, token=None, verify=False):
         """
         Initialize Vectra client
@@ -2701,7 +2693,6 @@
         super().__init__(url=url, token=token, verify=verify)
         # Remove potential trailing slash
         url = VectraClient._remove_trailing_slashes(url)
-<<<<<<< HEAD
         self.url = f'{url}/api/v2.5'
         self.version = 2.5
 
@@ -2919,200 +2910,4 @@
             "device_serial": device_serial
         }
 
-        return requests.delete('{url}/vectra-match/assignment'.format(url=self.url), headers=self.headers, json=payload, verify=self.verify)
-=======
-        # Set endpoint to APIv2.5
-        self.version = 2.5
-        self.url = f'{url}/api/v{self.version}'
-
-    @staticmethod
-    def _generate_group_params(args):
-        """
-        Generate query parameters for groups based on provided args
-        :param args: dict of keys to generate query params
-        :rtype: dict
-        """
-        params = {}
-        valid_keys = ['account_names','description', 'domains', 'host_ids', 'host_names', 'importance',
-                      'ips', 'last_modified_by', 'last_modified_timestamp', 'name', 'page', 'page_size', 'type']
-        for k, v in args.items():
-            if k in valid_keys:
-                if v is not None:
-                    if k == 'importance' and v not in ["high", "medium", "low", "never_prioritize"]:
-                        raise ValueError('importance is an invalid value, must be in ["high", "medium", "low", or "never_prioritize"]')
-                    else:
-                        params[k] = v
-            else:
-                raise ValueError(f'argument {str(k)} is an invalid group query parameter')
-        return params
-    
-    def get_all_groups(self, **kwargs):
-        """
-        Generator to retrieve all groups - all parameters are optional
-        :param account_names: search for groups containing those account names (list)
-        :param description: description of groups to search
-        :param domains: search for groups containing those domains (list)
-        :param host_ids: search for groups containing those host IDs (list)
-        :param host_names: search for groups containing those hosts (list)
-        :param importance: search for groups of this specific importance (One of "high", "medium", "low", or "never_prioritize")
-        :param ips: search for groups containing those IPs (list)
-        :param last_modified_by: username of last person to modify this group
-        :param last_modified_timestamp: timestamp of last modification of group (datetime)
-        :param name: name of groups to search
-        :param page: page number to return (int) TODO check
-        :param page_size: number of object to return in repsonse (int) TODO check
-        :param type: type of group to search (domain/host/ip)
-        """
-        resp = self._request(method='get', url=f'{self.url}/groups', params=self._generate_group_params(kwargs))
-        yield resp
-        while resp.json()['next']:
-            resp = self._request(method='get', url=resp.json()['next'])
-            yield resp
-
-    @staticmethod
-    def _generate_vectramatch_params(args):
-        """
-        Generate query parameters for groups based on provided args
-        :param args: dict of keys to generate query params
-        :rtype: dict
-        """
-        params = {}
-        valid_keys = ['device_serial', 'device_serials', 'desired_state', 'uuid', 'file','notes']
-        for k, v in args.items():
-            if k in valid_keys:
-                if v is not None:
-                    if k == 'importance' and v not in ["high", "medium", "low", "never_prioritize"]:
-                        raise ValueError('importance is an invalid value, must be in ["high", "medium", "low", or "never_prioritize"]')
-                    else:
-                        params[k] = v
-            else:
-                raise ValueError(f'argument {str(k)} is an invalid group query parameter')
-        return params
-
-    def get_vectramatch_enablement(self, **kwargs):
-        """
-        Determine enablement state of desired device
-        :param device_serial: serial number of device (required)
-        """
-        params = self._generate_vectramatch_params(kwargs)
-        if "device_serial" not in params.keys():
-            raise ValueError("Device serial number is required.")
-        resp = self._request(method='get', url=f'{self.url}/vectra-match/enablement', params=params)
-        return resp
-    
-    def set_vectramatch_enablement(self, **kwargs):
-        """
-        Set desired enablement state of device
-        :param device_serial: serial number of device (required)
-        :param desired_state: boolean True or False (required)
-        """
-        params = self._generate_vectramatch_params(kwargs)
-        if "device_serial" not in params.keys():
-            raise ValueError("Device serial number is required.")
-            
-        if "desired_state" not in params.keys():
-            raise ValueError("Desired state is required (boolean).")
-        resp = self._request(method='post', url=f'{self.url}/vectra-match/enablement', json=params)
-        return resp
-
-    def get_vectramatch_stats(self, **kwargs):
-        """
-        Retrieve vectra-match stats
-        :param device_serial: serial number of device (optional)
-        """
-        resp = self._request(method='get', url=f'{self.url}/vectra-match/stats', params=self._generate_vectramatch_params(kwargs))
-        return resp
-
-    def get_vectramatch_status(self, **kwargs):
-        """
-        Retrieve vectra-match status
-        :param device_serial: serial number of device (optional)
-        """
-        resp = self._request(method='get', url=f'{self.url}/vectra-match/status', params=self._generate_vectramatch_params(kwargs))
-        return resp
-    
-    def get_vectramatch_available_devices(self):
-        """
-        Retrieve devices that can be enabled for vectra-match
-        """
-        resp = self._request(method='get', url=f'{self.url}/vectra-match/available-devices')
-        return resp
-    
-    def get_vectramatch_rules(self, **kwargs):
-        """
-        Retrieve vectra-match rules
-        :param uuid: uuid of an uploaded ruleset (required)
-        """
-        params = self._generate_vectramatch_params(kwargs)
-        if "uuid" not in params.keys():
-            raise ValueError("Ruleset uuid must be provided.")
-        resp = self._request(method='get', url=f'{self.url}/vectra-match/rules', params=params)
-        return resp
-
-    def upload_vectramatch_rules(self, **kwargs):
-        """
-        Upload vectra-match rules
-        :param file: name of ruleset desired to be uploaded (required)
-        :param notes: notes about the uploaded file (optional)
-        """
-        params=self._generate_vectramatch_params(kwargs)
-        if "file" not in params.keys():
-            raise ValueError("A ruleset filename is required.")
-        if "notes" not in params.keys():
-            params["notes"] = ""
-        headers = {
-            'Authorization': self.headers["Authorization"]
-        }
-        resp = self._request(method='post', url=f'{self.url}/vectra-match/rules', headers=headers,
-                            files={"file":open(f"{params['file']}","rb")}, data={"notes": params['notes']})
-        return resp
-
-    def delete_vectramatch_rules(self, **kwargs):
-        """
-        Retrieve vectra-match rules
-        :param uuid: uuid of an uploaded ruleset (required)
-        """
-        params = self._generate_vectramatch_params(kwargs)
-        if "uuid" not in params.keys():
-            raise ValueError("Must provide the uuid of the desired ruleset to be deleted.")
-        resp = self._request(method='delete', url=f'{self.url}/vectra-match/rules', json=params)
-        return resp
-
-    def get_vectramatch_assignment(self):
-        """
-        Retrieve ruleset assignments for vectra-match
-        """
-        resp = self._request(method='get', url=f'{self.url}/vectra-match/assignment')
-        return resp
-    
-    def set_vectramatch_assignment(self,**kwargs):
-        """
-        Assign ruleset to device
-        :param uuid: uuid of the ruleset to be assigned (required)
-        :param device_serials: list of devices to assign the ruleset (required)
-        """
-        params = self._generate_vectramatch_params(kwargs)
-        if "uuid" not in params.keys():
-            raise ValueError("Must provide the ruleset uuid")
-        if "device_serials" not in params.keys():
-            raise ValueError("Must provide the serial number(s) of the device(s) to be assigned.")
-        elif not isinstance(params["device_serials"],list):
-            params["device_serials"] = params["device_serials"].split(",")
-        resp = self._request(method='post', url=f'{self.url}/vectra-match/assignment', json=params)
-        return resp
-
-    def delete_vectramatch_assignment(self,**kwargs):
-        """
-        Assign ruleset to device
-        :param uuid: uuid of the ruleset to be assigned (required)
-        :param device_serial: serial of device (required)
-        """
-        params = self._generate_vectramatch_params(kwargs)
-        if "uuid" not in params.keys():
-            raise ValueError("Must provide the ruleset uuid")
-        if "device_serial" not in params.keys():
-            raise ValueError("Must provide the device serial number.")
-        resp = self._request(method='delete', url=f'{self.url}/vectra-match/assignment', json=params)
-        return resp
-        
->>>>>>> 94cd1fd8
+        return requests.delete('{url}/vectra-match/assignment'.format(url=self.url), headers=self.headers, json=payload, verify=self.verify)